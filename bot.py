import os
import copy
import config
import asyncio
import discord
import traceback
import modules.utils
import modules.timers
import modules.database
import modules.leveling
import modules.embed_maker
import modules.ukparliament
import modules.webhooks
import modules.watchlist
import modules.google_drive
import modules.reaction_menus
import modules.custom_commands
import modules.invite_logger
import modules.moderation
import modules.commands
import modules.clearance
import modules.channels

from datetime import datetime
from discord.ext.commands import when_mentioned_or, Bot
<<<<<<< HEAD
=======

>>>>>>> 806d75f8

intents = discord.Intents.all()
db = modules.database.get_connection()


async def get_prefix(bot, message):
    return when_mentioned_or(config.PREFIX)(bot, message)


class TLDR(Bot):
    def __init__(self):
        super().__init__(
            command_prefix=get_prefix,
            case_insensitive=True,
            help_command=None,
            intents=intents,
            chunk_guilds_at_startup=True,
        )
        self.enabled_modules = config.MODULES
        self.enabled_cogs = config.COGS

        self.left_check = asyncio.Event()
        self.logger = modules.utils.get_logger()
        self.command_system = modules.commands.CommandSystem(self)

        # Load Cogs
<<<<<<< HEAD
        for filename in os.listdir('./cogs'):
            if filename.endswith('.py') and filename[:-3] != 'template_cog':
                self.load_extension(f'cogs.{filename[:-3]}')
                self.logger.info(f'Cog {filename[:-3]} is now loaded.')

        self.google_drive = modules.google_drive.Drive()
        self.timers = modules.timers.Timers(self)
        self.reaction_menus = modules.reaction_menus.ReactionMenus(self)
        self.custom_commands = modules.custom_commands.CustomCommands(self)
        self.leveling_system = modules.leveling.LevelingSystem(self)
        self.invite_logger = modules.invite_logger.InviteLogger(self)
        self.moderation = modules.moderation.ModerationSystem(self)
        self.clearance = modules.clearance.Clearance(self)
        self.channels = modules.channels.Channels(self)
=======
        for filename in os.listdir("./cogs"):
            if filename.endswith(".py") and filename[:-3] != "template_cog":
                if filename[:-3] in self.enabled_cogs and self.enabled_cogs[filename[:-3]]:
                    self.load_extension(f"cogs.{filename[:-3]}")
                    self.logger.info(f"Cog {filename[:-3]} is now loaded.")

        self.google_drive = modules.google_drive.Drive() if self.enabled_modules['google_drive'] else None
        self.webhooks = modules.webhooks.Webhooks(self) if self.enabled_modules['webhooks'] else None
        self.watchlist = modules.watchlist.Watchlist(self) if self.enabled_modules['watchlist'] else None
        self.timers = modules.timers.Timers(self) if self.enabled_modules['timers'] else None
        self.reaction_menus = modules.reaction_menus.ReactionMenus(self) if self.enabled_modules['reaction_menus'] else None
        self.custom_commands = modules.custom_commands.CustomCommands(self) if self.enabled_modules['custom_commands'] else None
        self.leveling_system = modules.leveling.LevelingSystem(self) if self.enabled_modules['leveling_system'] else None
        self.invite_logger = modules.invite_logger.InviteLogger(self) if self.enabled_modules['invite_logger'] else None
        self.moderation = modules.moderation.ModerationSystem(self) if self.enabled_modules['moderation'] else None
        self.ukparl_module = modules.ukparliament.UKParliamentModule(self) if self.enabled_modules['ukparl_module'] else None
        self.clearance = modules.commands.Clearance(self) if self.enabled_modules['clearance'] else None
>>>>>>> 806d75f8

        self.first_ready = False

    def add_cog(self, cog):
        """Overwrites the orginal add_cog method to add a line for the commandSystem"""
        self.command_system.initialize_cog(cog)
        super().add_cog(cog)

    async def critical_error(self, error: str):
        """
        For errors which would cause the bot not to function.
        When called the bot will send a message to the error channel and shutdown.

        Parameters
        ----------
        error: :class:`str`
            The critical error.
        """
        self.logger.critical(error)
        # send error message to certain channel in a guild if error happens during bot runtime
        guild = self.get_guild(config.ERROR_SERVER)
        if guild is None:
            return self.logger.exception("Invalid error server ID")

        channel = self.get_channel(config.ERROR_CHANNEL)
        if channel is None:
            return self.logger.exception("Invalid error channel ID")

        embed = discord.Embed(
            colour=discord.Colour.red(),
            timestamp=datetime.now(),
            description=f"```py\n{error}```",
        )
        embed.set_author(
            name=f"Critical Error - Shutting down", icon_url=guild.icon_url
        )
        await channel.send(
            embed=embed
        )
        await self.close()

    async def _run_event(self, coroutine, event_name, *args, **kwargs):
        """Overwritten internal method to send event errors to :func:`on_event_error` with the exception instead
        of just event_name, args and kwargs."""
        try:
            await coroutine(*args, **kwargs)
        except asyncio.CancelledError:
            pass
        except Exception as error:
            try:
                await self.on_event_error(error, event_name, *args, **kwargs)
            except asyncio.CancelledError:
                pass

    async def on_event_error(self, exception: Exception, event_method, *args, **kwarg):
        """Reports all event errors to server and channel given in config."""
        loop = kwarg.get('loop', None)
        trace = exception.__traceback__
        verbosity = 10
        lines = traceback.format_exception(type(exception), exception, trace, verbosity)
        traceback_text = "".join(lines)

        self.logger.exception(traceback_text)
        self.logger.exception(exception)

        # send error message to certain channel in a guild if error happens during bot runtime
        guild = self.get_guild(config.ERROR_SERVER)
        if guild is None:
            return self.logger.exception("Invalid error server ID")

        channel = self.get_channel(config.ERROR_CHANNEL)
        if channel is None:
            return self.logger.exception("Invalid error channel ID")

        embed = discord.Embed(
            colour=config.EMBED_COLOUR,
            timestamp=datetime.now(),
            description=f"```py\n{exception}\n{traceback_text}```",
        )
        embed.set_author(name=f"{'Event' if not loop else 'Loop'} Error - {event_method}", icon_url=guild.icon_url)
        if not loop:
            embed.add_field(name="args", value=str(args))
            embed.add_field(name="kwargs", value=str(kwarg))

        return await channel.send(embed=embed)

    async def on_message(self, message: discord.Message):
        await self.wait_until_ready()

        if not self.first_ready:
            return

        # no bots allowed
        if message.author.bot:
            return

        # redirect to private messages cog if message was sent in pms
        if message.guild is None:
            pm_cog = self.get_cog("PrivateMessages")
            ctx = await self.get_context(message)
            return await pm_cog.process_pm(ctx)

        # check if message matches any custom commands
        if self.custom_commands:
            custom_command = await self.check_custom_command(message)
            if custom_command:
                return

        # invoke command if message starts with prefix
        if message.content.startswith(config.PREFIX) and message.content.replace(config.PREFIX, "").strip():
            return await self.process_command(message)

    async def check_custom_command(self, message: discord.Message):
        custom_command = self.custom_commands.match_message(message)
        if custom_command:
            # get ctx
            ctx = await self.get_context(message)
            # check if user can run the custom command
            can_run = await self.custom_commands.can_use(ctx, custom_command)
            if can_run:
                # get response for the custom command
                response = await self.custom_commands.get_response(ctx, custom_command)
                if response:
                    # if command channel has set response channel, send response there, otherwise send to channel where command was called
                    if custom_command["response-channel"]:
                        channel = self.get_channel(custom_command["response-channel"])
                        message = await channel.send(response)
                    else:
                        message = await ctx.send(response)

                    # add reactions to message if needed
                    if custom_command["reactions"]:
                        for reaction in custom_command["reactions"]:
                            await message.add_reaction(reaction)

                # execute python script if use has dev clearance
<<<<<<< HEAD
                member_clearance = self.command_system.member_clearance(ctx.author)
                if 'Developers' in member_clearance['groups'] and custom_command['python']:
                    dev_cog = self.get_cog('Dev')
                    await dev_cog.eval(ctx, cmd=custom_command['python'])
=======
                member_clearance = self.clearance.member_clearance(ctx.author)
                if (
                    "Developers" in member_clearance["groups"]
                    and custom_command["python"]
                ):
                    dev_cog = self.get_cog("Dev")
                    await dev_cog.eval(ctx, cmd=custom_command["python"])
>>>>>>> 806d75f8

                return custom_command

    async def process_command(self, message: discord.Message):
        ctx = await self.get_context(message)

        print(ctx.command)

        if ctx.command is None:
            return

        print(ctx.command)
        if self.clearance:
            # get the object of the command actually being run, so that can be checked instead of just the parent command
            # Discord.py invokes the parent command, then it looks for any sub commands and invokes those directly, instead of processing them like commands
            view = copy.copy(ctx.view)
            full_command_name = ctx.command.name
            view.skip_ws()
            while True:
                add = view.get_word()
                if not add:
                    break
                full_command_name += f' {add}'

            command = self.get_command(full_command_name)

            # create copy of original so values of original aren't modified
            ctx.command = copy.copy(ctx.command)
            ctx.command.docs = ctx.command.get_help(ctx.author)

            # check if command has been disabled
            if ctx.command.disabled or command.disabled:
                return await modules.embed_maker.error(
                    ctx, "This command has been disabled"
                )

            # return if user doesnt have clearance for command
            if not ctx.command.can_use(ctx.author) or not command.can_use(ctx.author):
                return

        # check if the command has a missing dependency
        ctx_dependency = ctx.command.module_dependency()
        command_dependency = ctx.command.module_dependency()
        if ctx_dependency:
            return await modules.embed_maker.error(ctx, f'Command missing module dependency [{ctx_dependency}]')
        if command_dependency:
            return await modules.embed_maker.error(ctx, f'Command missing module dependency [{command_dependency}]')

        await self.invoke(ctx)


if __name__ == "__main__":
    logger = modules.utils.get_logger()
    logger.info("Starting TLDR Bot.")
    TLDR().run(config.BOT_TOKEN)<|MERGE_RESOLUTION|>--- conflicted
+++ resolved
@@ -22,11 +22,7 @@
 import modules.channels
 
 from datetime import datetime
-from discord.ext.commands import when_mentioned_or, Bot
-<<<<<<< HEAD
-=======
-
->>>>>>> 806d75f8
+from discord.ext.commands import when_mentioned_or, Cog, Bot
 
 intents = discord.Intents.all()
 db = modules.database.get_connection()
@@ -53,22 +49,6 @@
         self.command_system = modules.commands.CommandSystem(self)
 
         # Load Cogs
-<<<<<<< HEAD
-        for filename in os.listdir('./cogs'):
-            if filename.endswith('.py') and filename[:-3] != 'template_cog':
-                self.load_extension(f'cogs.{filename[:-3]}')
-                self.logger.info(f'Cog {filename[:-3]} is now loaded.')
-
-        self.google_drive = modules.google_drive.Drive()
-        self.timers = modules.timers.Timers(self)
-        self.reaction_menus = modules.reaction_menus.ReactionMenus(self)
-        self.custom_commands = modules.custom_commands.CustomCommands(self)
-        self.leveling_system = modules.leveling.LevelingSystem(self)
-        self.invite_logger = modules.invite_logger.InviteLogger(self)
-        self.moderation = modules.moderation.ModerationSystem(self)
-        self.clearance = modules.clearance.Clearance(self)
-        self.channels = modules.channels.Channels(self)
-=======
         for filename in os.listdir("./cogs"):
             if filename.endswith(".py") and filename[:-3] != "template_cog":
                 if filename[:-3] in self.enabled_cogs and self.enabled_cogs[filename[:-3]]:
@@ -86,7 +66,7 @@
         self.moderation = modules.moderation.ModerationSystem(self) if self.enabled_modules['moderation'] else None
         self.ukparl_module = modules.ukparliament.UKParliamentModule(self) if self.enabled_modules['ukparl_module'] else None
         self.clearance = modules.commands.Clearance(self) if self.enabled_modules['clearance'] else None
->>>>>>> 806d75f8
+        self.channels = modules.channels.Channels(self)
 
         self.first_ready = False
 
@@ -109,11 +89,11 @@
         # send error message to certain channel in a guild if error happens during bot runtime
         guild = self.get_guild(config.ERROR_SERVER)
         if guild is None:
-            return self.logger.exception("Invalid error server ID")
+            return self.logger.exception('Invalid error server ID')
 
         channel = self.get_channel(config.ERROR_CHANNEL)
         if channel is None:
-            return self.logger.exception("Invalid error channel ID")
+            return self.logger.exception('Invalid error channel ID')
 
         embed = discord.Embed(
             colour=discord.Colour.red(),
@@ -211,44 +191,31 @@
                 response = await self.custom_commands.get_response(ctx, custom_command)
                 if response:
                     # if command channel has set response channel, send response there, otherwise send to channel where command was called
-                    if custom_command["response-channel"]:
-                        channel = self.get_channel(custom_command["response-channel"])
+                    if custom_command['response-channel']:
+                        channel = self.get_channel(custom_command['response-channel'])
                         message = await channel.send(response)
                     else:
                         message = await ctx.send(response)
 
                     # add reactions to message if needed
-                    if custom_command["reactions"]:
-                        for reaction in custom_command["reactions"]:
+                    if custom_command['reactions']:
+                        for reaction in custom_command['reactions']:
                             await message.add_reaction(reaction)
 
                 # execute python script if use has dev clearance
-<<<<<<< HEAD
                 member_clearance = self.command_system.member_clearance(ctx.author)
                 if 'Developers' in member_clearance['groups'] and custom_command['python']:
                     dev_cog = self.get_cog('Dev')
                     await dev_cog.eval(ctx, cmd=custom_command['python'])
-=======
-                member_clearance = self.clearance.member_clearance(ctx.author)
-                if (
-                    "Developers" in member_clearance["groups"]
-                    and custom_command["python"]
-                ):
-                    dev_cog = self.get_cog("Dev")
-                    await dev_cog.eval(ctx, cmd=custom_command["python"])
->>>>>>> 806d75f8
 
                 return custom_command
 
     async def process_command(self, message: discord.Message):
         ctx = await self.get_context(message)
 
-        print(ctx.command)
-
         if ctx.command is None:
             return
 
-        print(ctx.command)
         if self.clearance:
             # get the object of the command actually being run, so that can be checked instead of just the parent command
             # Discord.py invokes the parent command, then it looks for any sub commands and invokes those directly, instead of processing them like commands
@@ -288,7 +255,7 @@
         await self.invoke(ctx)
 
 
-if __name__ == "__main__":
+if __name__ == '__main__':
     logger = modules.utils.get_logger()
-    logger.info("Starting TLDR Bot.")
+    logger.info('Starting TLDR Bot.')
     TLDR().run(config.BOT_TOKEN)