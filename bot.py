--- conflicted
+++ resolved
@@ -4,37 +4,29 @@
 import traceback
 from datetime import datetime
 
+import config
 import discord
 from discord.ext.commands import Bot, when_mentioned_or
-
-import config
+from twtsc import Twtsc
+
 import modules.captcha_verification
 import modules.commands
 import modules.custom_commands
 import modules.database
 import modules.embed_maker
 import modules.google_drive
+import modules.instagram
 import modules.invite_logger
 import modules.leveling
 import modules.moderation
 import modules.reaction_menus
 import modules.slack_bridge
 import modules.tasks
-<<<<<<< HEAD
 import modules.timers
 import modules.ukparliament
 import modules.utils
 import modules.watchlist
 import modules.webhooks
-=======
-import modules.instagram
-
-from twtsc import Twtsc
-
-from datetime import datetime
-from discord.ext.commands import when_mentioned_or, Bot
-
->>>>>>> 68ee478e
 
 intents = discord.Intents.all()
 db = modules.database.get_connection()
@@ -70,7 +62,6 @@
                     self.load_extension(f"cogs.{filename[:-3]}")
                     self.logger.info(f"Cog {filename[:-3]} is now loaded.")
 
-<<<<<<< HEAD
         self.google_drive = (
             modules.google_drive.Drive()
             if self.enabled_modules["google_drive"]
@@ -139,23 +130,6 @@
             else None
         )
         self.first_ready = False
-=======
-        self.google_drive = modules.google_drive.Drive() if self.enabled_modules['google_drive'] else None
-        self.webhooks = modules.webhooks.Webhooks(self) if self.enabled_modules['webhooks'] else None
-        self.watchlist = modules.watchlist.Watchlist(self) if self.enabled_modules['watchlist'] else None
-        self.timers = modules.timers.Timers(self) if self.enabled_modules['timers'] else None
-        self.reaction_menus = modules.reaction_menus.ReactionMenus(self) if self.enabled_modules['reaction_menus'] else None
-        self.custom_commands = modules.custom_commands.CustomCommands(self) if self.enabled_modules['custom_commands'] else None
-        self.leveling_system = modules.leveling.LevelingSystem(self) if self.enabled_modules['leveling_system'] else None
-        self.invite_logger = modules.invite_logger.InviteLogger(self) if self.enabled_modules['invite_logger'] else None
-        self.moderation = modules.moderation.ModerationSystem(self) if self.enabled_modules['moderation'] else None
-        self.ukparl_module = modules.ukparliament.UKParliamentModule(self) if self.enabled_modules['ukparl_module'] else None
-        self.clearance = modules.commands.Clearance(self) if self.enabled_modules['clearance'] else None
-        self.slack_bridge = modules.slack_bridge.Slack(self) if self.enabled_modules['slack_bridge'] else None
-        self.tasks = modules.tasks.Tasks(self) if self.enabled_modules['tasks'] else None
-        self.twtsc = Twtsc() if self.enabled_modules['twtsc'] else None
-        self.instagram = modules.instagram.Instagram(self) if self.enabled_modules['instagram'] else None
->>>>>>> 68ee478e
 
     def add_cog(self, cog):
         """Overwrites the orginal add_cog method to add a line for the commandSystem"""
