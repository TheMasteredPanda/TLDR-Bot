--- conflicted
+++ resolved
@@ -208,13 +208,8 @@
         if 'emotes' not in args or not args['emotes']:
             return await embed_maker.error(ctx, "Missing emotes arg")
 
-<<<<<<< HEAD
-        role = await get_guild_role(ctx.guild, args['role'][0])
-        emotes = args['emotes'][0]
-=======
-        role = await get_guild_role(ctx.guild, args['role'])
-        emotes = args['emotes']
->>>>>>> 806d75f8
+        role = await get_guild_role(ctx.guild, args['r'][0])
+        emotes = args['e'][0]
 
         if not emotes:
             return await embed_maker.command_error(ctx, '[emotes]')
