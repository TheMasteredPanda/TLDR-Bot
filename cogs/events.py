--- conflicted
+++ resolved
@@ -22,14 +22,10 @@
 
     @Cog.listener()
     async def on_ready(self):
-<<<<<<< HEAD
+        if self.bot.first_ready:
+            return
+
         bot_game = discord.Game(f">help")
-=======
-        if self.bot.first_ready:
-            return
-
-        bot_game = discord.Game(f'>help')
->>>>>>> bf37a75e
         await self.bot.change_presence(activity=bot_game)
 
         await self.check_left_members()
@@ -37,18 +33,12 @@
         await self.bot.invite_logger.initialize_invites()
         await self.bot.clearance.parse_clearance_spreadsheet()
         self.bot.leveling_system.initialise_guilds()
-<<<<<<< HEAD
         self.bot.ukparl_module.set_guild(self.bot.guilds[0])
         await self.bot.ukparl_module.load()
         self.bot.get_cog("UK").load()
         self.bot.logger.info(f"{self.bot.user} is ready")
+        self.bot.first_ready = True
         self.bot.ukparl_module.load_trackers()
-        self.bot.ukparl_module.tracker_event_loop.start()
-=======
-
-        self.bot.logger.info(f'{self.bot.user} is ready')
-        self.bot.first_ready = True
->>>>>>> bf37a75e
 
     async def check_left_members(self):
         self.bot.logger.info(f"Checking Guilds for left members.")
@@ -151,13 +141,9 @@
             return
 
         # send error to channel where eval was called
-<<<<<<< HEAD
+
         if ctx.command.name == "eval":
-            return await ctx.send(f"```{exception}\n{traceback_text}```")
-=======
-        if ctx.command.name == 'eval':
-            return await ctx.send(f'```py\n{exception}\n{traceback_text}```')
->>>>>>> bf37a75e
+            return await ctx.send(f"```py\n{exception}\n{traceback_text}```")
 
         print(traceback_text)
         print(exception)
@@ -608,8 +594,10 @@
         if left_user:
 
             # transfer back data
-            db.left_leveling_users.delete_many({'guild_id': guild_id, 'user_id': user_id})
-            db.leveling_users.insert_one({'guild_id': guild_id, 'user_id': user_id})
+            db.left_leveling_users.delete_many(
+                {"guild_id": guild_id, "user_id": user_id}
+            )
+            db.leveling_users.insert_one({"guild_id": guild_id, "user_id": user_id})
 
             # delete timer
             db.timers.delete_one(
