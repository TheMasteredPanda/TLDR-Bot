--- conflicted
+++ resolved
@@ -28,20 +28,6 @@
         bot_game = discord.Game(f">help")
         await self.bot.change_presence(activity=bot_game)
 
-<<<<<<< HEAD
-        await self.check_left_members()
-        await self.bot.timers.run_old()
-        await self.bot.invite_logger.initialize_invites()
-        await self.bot.clearance.parse_clearance_spreadsheet()
-        self.bot.leveling_system.initialise_guilds()
-        self.bot.ukparl_module.set_guild(self.bot.get_guild(config.MAIN_SERVER))
-        await self.bot.ukparl_module.load()
-        self.bot.get_cog("UK").load()
-        self.bot.logger.info(f"{self.bot.user} is ready")
-        self.bot.ukparl_module.load_trackers()
-        self.bot.webhooks.initialize()
-        self.bot.watchlist.initialize()
-=======
         if self.bot.leveling_system:
             await self.check_left_members()
         else:
@@ -67,7 +53,6 @@
             self.bot.ukparl_module.tracker_event_loop.start()
 
         self.bot.logger.info(f"{self.bot.user} is ready")
->>>>>>> 88dba9e3
 
         if self.bot.webhooks:
             self.bot.webhooks.initialize()
