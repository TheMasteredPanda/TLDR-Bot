--- conflicted
+++ resolved
@@ -594,16 +594,9 @@
         if left_user:
 
             # transfer back data
-<<<<<<< HEAD
-            db.left_leveling_users.delete_many(
-                {"guild_id": guild_id, "user_id": user_id}
-            )
-            db.leveling_users.insert_one({"guild_id": guild_id, "user_id": user_id})
-=======
             db.left_leveling_users.delete_many({'guild_id': guild_id, 'user_id': user_id})
             del left_user['_id']
             db.leveling_users.insert_one(left_user)
->>>>>>> fff24779
 
             # delete timer
             db.timers.delete_one(
