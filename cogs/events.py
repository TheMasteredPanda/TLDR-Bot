import discord
import time
import hashlib
import config
import datetime
import traceback
import asyncio
import re

from bson import ObjectId
from bot import TLDR
from modules import database, format_time, embed_maker
from discord.ext.commands import Cog, Context


db = database.get_connection()


class Events(Cog):
    def __init__(self, bot: TLDR):
        self.bot = bot

    @Cog.listener()
    async def on_ready(self):
        if self.bot.first_ready:
            return

        bot_game = discord.Game(f">help")
        await self.bot.change_presence(activity=bot_game)

        await self.check_left_members()
        await self.bot.timers.run_old()
        await self.bot.invite_logger.initialize_invites()
        await self.bot.clearance.parse_clearance_spreadsheet()
        self.bot.leveling_system.initialise_guilds()
        self.bot.ukparl_module.set_guild(self.bot.get_guild(config.MAIN_SERVER))
        await self.bot.ukparl_module.load()
        self.bot.get_cog("UK").load()
        self.bot.logger.info(f"{self.bot.user} is ready")
<<<<<<< HEAD
        self.bot.first_ready = True
        # self.bot.ukparl_module.load_trackers()
=======
        self.bot.ukparl_module.load_trackers()
>>>>>>> 9e66887f

        self.bot.webhooks.initialize()
        self.bot.watchlist.initialize()

        self.bot.ukparl_module.tracker_event_loop.start()

        self.bot.first_ready = True

    async def check_left_members(self):
        self.bot.logger.info(f"Checking Guilds for left members.")
        left_member_count = 0
        # check if any users have left while the bot was offline
        for guild in self.bot.guilds:
            initial_left_members = left_member_count
            guild_members = [
                m.id for m in await guild.fetch_members(limit=None).flatten()
            ]
            leveling_users = db.leveling_users.find({"guild_id": guild.id})

            self.bot.logger.debug(
                f"Checking {guild.name} [{guild.id}] for left members. Guild members: {len(guild_members)} Leveling Users: {leveling_users.count()}"
            )

            for user in leveling_users:
                # if true, user has left the server while the bot was offline
                if int(user["user_id"]) not in guild_members:
                    left_member_count += 1
                    self.transfer_leveling_data(user)

            self.bot.logger.debug(
                f"{left_member_count - initial_left_members} members left guild."
            )

        self.bot.left_check.set()
        self.bot.logger.info(
            f"Left members have been checked - Total {left_member_count} members left guilds."
        )

    @Cog.listener()
    async def on_command_error(self, ctx: Context, exception: Exception):
        trace = exception.__traceback__
        verbosity = 4
        lines = traceback.format_exception(type(exception), exception, trace, verbosity)
        traceback_text = "".join(lines)

        if ctx.command is None:
            return

        # send error to channel where eval was called

        if ctx.command.name == "eval":
            return await ctx.send(f"```py\n{exception}\n{traceback_text}```")

        print(traceback_text)
        print(exception)

        # send error message to certain channel in a guild if error happens during bot runtime
        guild = self.bot.get_guild(config.ERROR_SERVER)
        if guild is None:
            return print("Invalid error server id")

        channel = self.bot.get_channel(config.ERROR_CHANNEL)
        if channel is None:
            return print("Invalid error channel id")

        embed = await embed_maker.message(
            ctx,
            author={"name": f"{ctx.command.name} - Command Error"},
            description=f"```{exception}\n{traceback_text}```",
        )

        embed.add_field(name="Message", value=ctx.message.content)
        embed.add_field(name="User", value=ctx.message.author)
        embed.add_field(name="Channel", value=f"{ctx.message.channel.name}")

        return await channel.send(embed=embed)

    @Cog.listener()
    async def on_daily_debate_timer_over(self, timer):
        guild_id = timer["guild_id"]
        guild = self.bot.get_guild(int(guild_id))

        now = round(time.time())
        dd_time = timer["expires"] + 3600
        tm = dd_time - now

        daily_debate_data = db.daily_debates.find_one({"guild_id": guild.id})
        # check if there are debate topics set up
        topics = daily_debate_data["topics"]
        channel_id = daily_debate_data["channel_id"]
        if not topics:
            # remind mods that a topic needs to be set up
            msg = f"Daily debate starts in {format_time.seconds(tm)} and no topics have been set up <@&810787506022121533>"
            channel = guild.get_channel(channel_id)

            if channel is None:
                return

            return await channel.send(msg)
        else:
            # start final timer which sends daily debate topic
            self.bot.timers.create(
                expires=dd_time,
                guild_id=guild.id,
                event="daily_debate_final",
                extras={},
            )

    @Cog.listener()
    async def on_daily_debate_final_timer_over(self, timer):
        guild_id = timer["guild_id"]
        guild = self.bot.get_guild(int(guild_id))

        daily_debate_data = db.daily_debates.find_one({"guild_id": guild_id})
        topic_data = daily_debate_data["topics"][0]
        topic = topic_data["topic"]
        topic_options = topic_data["topic_options"]
        topic_author_id = topic_data["topic_author_id"]
        topic_author = (
            await self.bot.fetch_user(int(topic_author_id)) if topic_author_id else None
        )

        dd_time = daily_debate_data["time"]
        dd_channel_id = daily_debate_data["channel_id"]
        dd_role_id = daily_debate_data["role_id"]
        dd_poll_channel_id = daily_debate_data["poll_channel_id"]

        dd_channel = (
            discord.utils.find(lambda c: c.id == int(dd_channel_id), guild.channels)
            if dd_channel_id
            else None
        )
        dd_role = (
            discord.utils.find(lambda r: r.id == int(dd_role_id), guild.roles)
            if dd_role_id
            else None
        )

        if not dd_channel:
            return

        message = f"Today's debate: **“{topic}”**"
        if topic_author:
            message += f" - Topic suggested by <@{topic_author_id}>"
        if dd_role:
            message += f"\n\n<@&{dd_role.id}>"

        msg = await dd_channel.send(message)

        # delete used topic
        db.daily_debates.update_one(
            {"guild_id": guild.id}, {"$pull": {"topics": topic_data}}
        )

        # change channel topic
        await dd_channel.edit(topic=f"{topic}")

        # unpin old topic message
        pins = [
            pin for pin in await dd_channel.pins() if pin.author.id == self.bot.user.id
        ]
        if pins:
            last_pin = pins[0]
            await last_pin.unpin()

        # pin new topic message
        await msg.pin()

        if dd_poll_channel_id:
            dd_poll_channel = discord.utils.find(
                lambda c: c.id == int(dd_poll_channel_id), guild.channels
            )
            if dd_poll_channel:
                # send yes/no/abstain poll

                poll_emotes = ["👍", "👎", "😐"]
                poll_options = ["Yes", "No", "Abstain"]

                description = f'**"{topic}"**\n'
                colour = config.EMBED_COLOUR
                embed = discord.Embed(
                    colour=colour,
                    description=description,
                    timestamp=datetime.datetime.now(),
                )
                embed.set_author(name="Daily Debate Poll")
                embed.set_footer(text="Started at", icon_url=guild.icon_url)

                description += "\n".join(
                    f"\n{e} | **{o}**" for e, o in zip(poll_emotes, poll_options)
                )
                embed.description = description

                poll_msg = await dd_poll_channel.send(embed=embed)
                for e in poll_emotes:
                    await poll_msg.add_reaction(e)

                # start 20h to send results to users
                expires = round(time.time() + (3600 * 20))
                self.bot.timers.create(
                    guild_id=guild_id,
                    expires=expires,
                    event="dd_results",
                    extras={
                        "poll_id": poll_msg.id,
                        "poll_channel_id": poll_msg.channel.id,
                    },
                )

                # send poll with custom options if they are provided
                if topic_options:
                    description = f'**"{topic}"**\n'
                    colour = config.EMBED_COLOUR
                    embed = discord.Embed(
                        colour=colour,
                        description=description,
                        timestamp=datetime.datetime.now(),
                    )
                    embed.set_author(
                        name="Daily Debate - Which statement(s) do you agree with?"
                    )
                    embed.set_footer(text="Started at", icon_url=guild.icon_url)

                    description += "\n".join(
                        f"\n{e} | **{o}**" for e, o in topic_options.items()
                    )
                    embed.description = description

                    poll_msg = await dd_poll_channel.send(embed=embed)
                    for e in poll_emotes:
                        await poll_msg.add_reaction(e)

        # give topic author boost if there is a topic author
        if topic_author:
            leveling_member = await self.bot.leveling_system.get_member(
                int(guild_id), topic_author_id
            )
            leveling_member.boosts.daily_debate.expires = round(time.time()) + (
                3600 * 6
            )
            leveling_member.boosts.daily_debate.multiplier = 0.15

        # start daily_debate timer over
        mod_cog = self.bot.get_cog("Mod")
        return await mod_cog.start_daily_debate_timer(guild.id, dd_time)

    @Cog.listener()
    async def on_dd_results_timer_over(self, timer):
        poll_channel_id = timer["extras"]["poll_channel_id"]
        poll_id = timer["extras"]["poll_id"]

        channel = self.bot.get_channel(poll_channel_id)
        if channel is None:
            return

        poll_message = await channel.fetch_message(poll_id)
        if poll_message is None:
            return

        # get results
        results = {}
        reactions = poll_message.reactions
        for r in reactions:
            results[r.emoji] = r.count

        results_sum = sum(results.values())
        if results_sum == 0:
            return

        ayes = results["👍"]
        noes = results["👎"]
        abstain = results["😐"]

        who_has_it = "noes" if noes > ayes else "ayes"
        results_str = (
            f"**ORDER! ORDER!**\n\n"
            f"The ayes to the right: **{ayes}**\n"
            f"The noes to the left: **{noes}**\n"
            f"Abstentions: **{abstain}**\n\n"
            f"The **{who_has_it}** have it. The **{who_has_it}** have it. Unlock!"
        )
        # send results string in dd poll channel
        return await channel.send(results_str)

    @Cog.listener()
    async def on_message_edit(self, before, after):
        if not self.bot.first_ready:
            return
        
        # re run command if command was edited
        if before.content != after.content and after.content.startswith(config.PREFIX):
            return await self.bot.process_command(after)

    @Cog.listener()
    async def on_raw_reaction_add(self, payload):
        guild_id = payload.guild_id

        channel_id = payload.channel_id
        message_id = payload.message_id
        user_id = payload.user_id

        # check if message is reaction_menu
        anon_poll = db.timers.find_one({"extras.message_id": message_id})
        if not anon_poll:
            return

        anon_poll_data = anon_poll["extras"]

        emote = payload.emoji.name
        if payload.emoji.is_custom_emoji():
            emote = f"<:{payload.emoji.name}:{payload.emoji.id}>"

        user = self.bot.get_user(user_id)
        if user.bot or not user:
            return

        # poll is message sent to user in dms
        if "main_poll_id" in anon_poll["extras"]:
            main_poll = db.timers.find_one(
                {"extras.message_id": anon_poll["extras"]["main_poll_id"]}
            )
            if emote not in main_poll["extras"]["options"]:
                return

            main_poll_data = main_poll["extras"]

            # check if user has voted for this option already
            user_pick = emote
            user_pick_hash = hashlib.md5(
                b"%a" % config.BOT_TOKEN + b"%a" % user.id + b"%a" % user_pick
            ).hexdigest()

            if (
                f"{user.id}" in main_poll_data["voted"]
                and user_pick_hash in main_poll_data["voted"][f"{user.id}"]
            ):
                embed = discord.Embed(
                    colour=config.EMBED_COLOUR,
                    description=f"You have already voted for {user_pick}",
                    timestamp=datetime.datetime.now(),
                )
                return await user.send(embed=embed, delete_after=10)

            # inform user of what they picked
            description = f"Your vote has been counted towards {user_pick}"
            # inform user if they have more options to pick
            pick_count = int(main_poll_data["pick_count"])
            options_picked_count = (
                len(main_poll_data["voted"][f"{user.id}"]) + 1
                if f"{user.id}" in main_poll_data["voted"]
                else 1
            )
            if options_picked_count < pick_count:
                description += f"\nYou can pick **{pick_count - options_picked_count}** more options"
            else:
                # delete poll message
                await self.bot.http.delete_message(
                    channel_id, anon_poll_data["message_id"]
                )
                # delete temporary poll from database
                db.timers.delete_one(anon_poll)

            embed = discord.Embed(
                colour=config.EMBED_COLOUR,
                description=description,
                timestamp=datetime.datetime.now(),
            )
            inform_message = await user.send(embed=embed, delete_after=10)
            await inform_message.delete(delay=5)

            # count user vote
            db.timers.update_one(
                {"extras.message_id": main_poll_data["message_id"]},
                {
                    "$inc": {f"extras.results.{emote}": 1},
                    "$push": {f"extras.voted.{user.id}": user_pick_hash},
                },
                upsert=True,
            )

        if not guild_id:
            return

        guild = self.bot.get_guild(int(guild_id))

        if not guild:
            return

        # to see user roles we need to get member
        member = guild.get_member(user_id)
        if member is None:
            member = await guild.fetch_member(user_id)

        if emote == "🇻":
            question = anon_poll_data["question"]

            # check if poll is restricted to role
            restrict_role_id = anon_poll_data["restrict_role"]
            if restrict_role_id:
                restrict_role = discord.utils.find(
                    lambda r: r.id == int(restrict_role_id), guild.roles
                )
                # user doesnt have required role
                if restrict_role and restrict_role not in member.roles:
                    return

            # send user poll
            embed_colour = config.EMBED_COLOUR
            embed = discord.Embed(
                colour=embed_colour, timestamp=datetime.datetime.now()
            )
            embed.set_footer(text=f"{guild.name}", icon_url=guild.icon_url)

            pick_count = int(anon_poll_data["pick_count"])
            options_picked_count = (
                len(anon_poll_data["voted"][f"{member.id}"])
                if f"{member.id}" in anon_poll_data["voted"]
                else 0
            )
            if options_picked_count >= pick_count:
                return

            embed = discord.Embed(
                title="Anonymous Poll",
                colour=config.EMBED_COLOUR,
                timestamp=datetime.datetime.now(),
            )
            embed.set_footer(
                text=f"You can pick {pick_count} option(s)", icon_url=guild.icon_url
            )

            emote_options = anon_poll_data["options"]

            description = f'**"{question}"**\n\n' + "\n\n".join(
                f"{e} | **{o}**" for e, o in emote_options.items()
            )
            embed.description = description

            msg = await member.send(embed=embed)
            for e in emote_options.keys():
                await msg.add_reaction(e)

            # check if there is already an active temporary timer
            temp_timer_data = db.timers.find_one({"extras.main_poll_id": message_id})
            if temp_timer_data:
                db.timers.delete_one({"extras.main_poll_id": message_id})
                await self.bot.http.delete_message(
                    temp_timer_data["extras"]["channel_id"],
                    temp_timer_data["extras"]["message_id"],
                )

            expires = int(time.time()) + (60 * 10)  # 10 minutes
            self.bot.timers.create(
                guild_id=0,
                expires=expires,
                event="delete_temp_poll",
                extras={
                    "main_poll_id": anon_poll["extras"]["message_id"],
                    "channel_id": msg.channel.id,
                    "message_id": msg.id,
                    "user_id": member.id,
                },
            )

    @Cog.listener()
    async def on_delete_temp_poll_timer_over(self, timer):
        channel_id = timer["extras"]["channel_id"]
        message_id = timer["extras"]["message_id"]

        try:
            return await self.bot.http.delete_message(channel_id, message_id)
        except:
            return

    @Cog.listener()
    async def on_guild_role_update(self, before: discord.Role, after: discord.Role):
        # if name has changed, edit database entry
        if before.name != after.name:
            leveling_guild = self.bot.leveling_system.get_guild(before.guild.id)

            for branch in leveling_guild.leveling_routes:
                for role in branch:
                    if role.name == before.name:
                        role.name = after.name

                        db.leveling_users.update_many(
                            {
                                "guild_id": after.guild.id,
                                f"{branch.name[0]}_role": before.name,
                            },
                            {"$set": {f"{branch.name[0]}_role": after.name}},
                        )

    @Cog.listener()
    async def on_member_join(self, member: discord.Member):
        guild_id = member.guild.id
        user_id = member.id

        # see if user is in left_leveling_users, if they are, move the data back to leveling_users
        left_user = db.left_leveling_users.find_one(
            {"guild_id": guild_id, "user_id": user_id}
        )
        if left_user:

            # transfer back data
            db.left_leveling_users.delete_many(
                {"guild_id": guild_id, "user_id": user_id}
            )
            del left_user["_id"]
            db.leveling_users.insert_one(left_user)

            # delete timer
            db.timers.delete_one(
                {
                    "guild_id": guild_id,
                    "extras.user_id": user_id,
                    "event": "leveling_data_expires",
                }
            )

            leveling_member = await self.bot.leveling_system.get_member(
                member.guild.id, member.id
            )

            for branch in leveling_member.guild.leveling_routes:
                user_role = next(
                    (
                        role
                        for role in branch.roles
                        if role.name == left_user[f"{branch.name[0]}_role"]
                    ),
                    None,
                )
                if user_role:
                    user_role_index = branch.roles.index(user_role)
                    up_to_role = branch.roles[: user_role_index + 1]
                    for role in up_to_role:
                        await leveling_member.add_role(role)

    def transfer_leveling_data(self, leveling_user):
        db.leveling_users.delete_many(leveling_user)
        db.left_leveling_users.delete_many(leveling_user)
        db.left_leveling_users.insert_one(leveling_user)

        data_expires = round(time.time()) + 30 * 24 * 60 * 60  # 30 days

        self.bot.timers.create(
            guild_id=leveling_user["guild_id"],
            expires=data_expires,
            event="leveling_data_expires",
            extras={"user_id": leveling_user["user_id"]},
        )

    @Cog.listener()
    async def on_member_remove(self, member: discord.Member):
        leveling_user = db.leveling_users.find_one(
            {"guild_id": member.guild.id, "user_id": member.id}
        )

        if not leveling_user:
            return

        self.transfer_leveling_data(leveling_user)

    @Cog.listener()
    async def on_leveling_data_expires_timer_over(self, timer: dict):
        # delete user from left_leveling_users
        db.left_leveling_users.delete_one(
            {"guild_id": timer["guild_id"], "user_id": timer["extras"]["user_id"]}
        )

    @Cog.listener()
    async def on_guild_channel_delete(self, channel):
        ticket = db.tickets.find_one(
            {"guild_id": channel.guild.id, "channel_id": channel.id}
        )
        if ticket:
            db.tickets.delete_one({"_id": ObjectId(ticket["_id"])})

    @Cog.listener()
    async def on_rep_at_timer_over(self, timer: dict):
        guild: discord.Guild = self.bot.get_guild(timer["guild_id"])
        if not guild:
            return

        member: discord.Member = guild.get_member(timer["extras"]["member_id"])
        if member is None:
            try:
                member: discord.Member = await guild.fetch_member(
                    timer["extras"]["member_id"]
                )
            except Exception:
                return

        description = (
            "Your rep timer has expired, you can give someone a reputation point again."
        )

        embed = discord.Embed(
            colour=config.EMBED_COLOUR,
            description=description,
            timestamp=datetime.datetime.now(),
        )
        embed.set_author(name="Rep timer", icon_url=guild.icon_url)
        try:
            await member.send(embed=embed)
        except Exception:
            # wasnt able to send dm to user, so will send the message in the bot channel
            channel: discord.TextChannel = self.bot.get_channel(config.BOT_CHANNEL_ID)
            await channel.send(
                embed=embed, content=f"<@{member.id}>, I wasn't able to dm you"
            )

    @Cog.listener()
    async def on_ban(self, member: discord.Member):
        # delete user from leveling_users
        db.leveling_users.delete_one(
            {"guild_id": member.guild.id, "user_id": member.id}
        )


def setup(bot):
    bot.add_cog(Events(bot))<|MERGE_RESOLUTION|>--- conflicted
+++ resolved
@@ -37,13 +37,7 @@
         await self.bot.ukparl_module.load()
         self.bot.get_cog("UK").load()
         self.bot.logger.info(f"{self.bot.user} is ready")
-<<<<<<< HEAD
-        self.bot.first_ready = True
-        # self.bot.ukparl_module.load_trackers()
-=======
         self.bot.ukparl_module.load_trackers()
->>>>>>> 9e66887f
-
         self.bot.webhooks.initialize()
         self.bot.watchlist.initialize()
 
@@ -331,7 +325,7 @@
     async def on_message_edit(self, before, after):
         if not self.bot.first_ready:
             return
-        
+
         # re run command if command was edited
         if before.content != after.content and after.content.startswith(config.PREFIX):
             return await self.bot.process_command(after)
