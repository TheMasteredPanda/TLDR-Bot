<<<<<<< HEAD
=======
import asyncio
>>>>>>> 4d285b73
import datetime
import hashlib
import time
import traceback
from functools import partial

import config
import discord
from bot import TLDR
from bson import ObjectId
<<<<<<< HEAD
from discord.ext.commands import Cog, Context
from modules import database, embed_maker, format_time
=======
from discord import Invite
from discord.ext.commands import Cog, Context
from modules import database, embed_maker, format_time
from modules.captcha_verification import CaptchaChannel
from modules.custom_commands import Guild, Message
>>>>>>> 4d285b73

db = database.get_connection()


class Events(Cog):
    def __init__(self, bot: TLDR):
        self.bot = bot

    @Cog.listener()
    async def on_ready(self):
        bot_game = discord.Game(f">help")
        await self.bot.change_presence(activity=bot_game)

        if not self.bot.leveling_system:
            self.bot.left_check.set()

        if self.bot.twtsc:
            await self.load_tweetfeed()

        # if self.bot.instagram:
        #     await self.load_instafeed()

        self.bot.logger.info(f"{self.bot.user} is ready")

    async def load_instafeed(self):
        bot = self.bot

        def new_insta_posts(posts, *, discord_channel: discord.TextChannel):
            bot.dispatch("new_insta_posts", posts, discord_channel)

        insta_listener = db.insta_listeners.find({})
        for listener_data in insta_listener:
            discord_channel = self.bot.get_channel(listener_data["discord_channel_id"])
            if discord_channel is None:
                db.tweet_listeners.delete_one(listener_data)

            insta_user_id = listener_data["insta_user_id"]
            insta_user = self.bot.instagram.get_user(user_id=insta_user_id)
            if insta_user is None:
                db.tweet_listeners.delete_one(listener_data)

            partial_callback = partial(new_insta_posts, discord_channel=discord_channel)
            self.bot.instagram.create_listener(insta_user.identifier, partial_callback)

    async def load_tweetfeed(self):
        bot = self.bot

        def new_tweet(tweets, *, discord_channel: discord.TextChannel):
            bot.dispatch("new_tweets", tweets, discord_channel)

        tweet_listeners = db.tweet_listeners.find({})
        for listener_data in tweet_listeners:
            discord_channel = self.bot.get_channel(listener_data["discord_channel_id"])
            if discord_channel is None:
                db.tweet_listeners.delete_one(listener_data)

            twitter_username = listener_data["twitter_username"]
            twitter_user = await self.bot.twtsc.get_user(username=twitter_username)
            if twitter_user is None:
                db.tweet_listeners.delete_one(listener_data)

            partial_callback = partial(new_tweet, discord_channel=discord_channel)
            self.bot.twtsc.create_tweet_listener(twitter_user, partial_callback)

    @Cog.listener()
    async def on_command_error(self, ctx: Context, exception: Exception):
        trace = exception.__traceback__
        verbosity = 4
        lines = traceback.format_exception(type(exception), exception, trace, verbosity)
        traceback_text = "".join(lines)

        # send error to channel where eval was called
        if ctx.command and ctx.command.name == "eval":
            print(exception, traceback_text)
            return await ctx.send(f"```py\n{exception}\n{traceback_text}```")

        print(traceback_text)
        print(exception)

        # send error message to certain channel in a guild if error happens during bot runtime
        guild = self.bot.get_guild(config.ERROR_SERVER)
        if guild is None:
            return print("Invalid error server id")

        channel = self.bot.get_channel(config.ERROR_CHANNEL)
        if channel is None:
            return print("Invalid error channel id")

        embed = await embed_maker.message(
            ctx,
            author={
                "name": f"{ctx.command.name if ctx.command else 'Unknown'} - Command Error"
            },
            description=f"```{exception}\n{traceback_text}```",
        )

        embed.add_field(name="Message", value=ctx.message.content)
        embed.add_field(name="User", value=ctx.message.author)
        embed.add_field(name="Channel", value=f"{ctx.message.channel.name}")

        return await channel.send(embed=embed)

    @Cog.listener()
    async def on_daily_debate_timer_over(self, timer):
        guild_id = timer["guild_id"]
        guild = self.bot.get_guild(int(guild_id))

        now = round(time.time())
        dd_time = timer["expires"] + 3600
        tm = dd_time - now

        daily_debate_data = db.daily_debates.find_one({"guild_id": guild.id})
        # check if there are debate topics set up
        topics = daily_debate_data["topics"]
        channel_id = daily_debate_data["channel_id"]
        if not topics:
            # remind mods that a topic needs to be set up
            msg = f"Daily debate starts in {format_time.seconds(tm)} and no topics have been set up <@&810787506022121533>"
            channel = guild.get_channel(channel_id)

            if channel is None:
                return

            return await channel.send(msg)
        else:
            # start final timer which sends daily debate topic
            self.bot.timers.create(
                expires=dd_time,
                guild_id=guild.id,
                event="daily_debate_final",
                extras={},
            )

    @Cog.listener()
    async def on_daily_debate_final_timer_over(self, timer):
        guild_id = timer["guild_id"]
        guild = self.bot.get_guild(int(guild_id))

        daily_debate_data = db.daily_debates.find_one({"guild_id": guild_id})
        topic_data = daily_debate_data["topics"][0]
        topic = topic_data["topic"]
        topic_options = topic_data["topic_options"]
        topic_author_id = topic_data["topic_author_id"]
        topic_author = (
            await self.bot.fetch_user(int(topic_author_id)) if topic_author_id else None
        )

        dd_time = daily_debate_data["time"]
        dd_channel_id = daily_debate_data["channel_id"]
        dd_role_id = daily_debate_data["role_id"]
        dd_poll_channel_id = daily_debate_data["poll_channel_id"]

        dd_channel = (
            discord.utils.find(lambda c: c.id == int(dd_channel_id), guild.channels)
            if dd_channel_id
            else None
        )
        dd_role = (
            discord.utils.find(lambda r: r.id == int(dd_role_id), guild.roles)
            if dd_role_id
            else None
        )

        if not dd_channel:
            return

        message = f"Today's debate: **“{topic}”**"
        if topic_author:
            message += f" - Topic suggested by <@{topic_author_id}>"
        if dd_role:
            message += f"\n\n<@&{dd_role.id}>"

        msg = await dd_channel.send(message)

        # delete used topic
        db.daily_debates.update_one(
            {"guild_id": guild.id}, {"$pull": {"topics": topic_data}}
        )

        # change channel topic
        await dd_channel.edit(topic=f"{topic}")

        # unpin old topic message
        pins = [
            pin for pin in await dd_channel.pins() if pin.author.id == self.bot.user.id
        ]
        if pins:
            last_pin = pins[0]
            await last_pin.unpin()

        # pin new topic message
        await msg.pin()

        if dd_poll_channel_id:
            dd_poll_channel = discord.utils.find(
                lambda c: c.id == int(dd_poll_channel_id), guild.channels
            )
            if dd_poll_channel:
                # send yes/no/abstain poll

                poll_emotes = ["👍", "👎", "😐"]
                poll_options = ["Yes", "No", "Abstain"]

                description = f'**"{topic}"**\n'
                colour = config.EMBED_COLOUR
                embed = discord.Embed(
                    colour=colour,
                    description=description,
                    timestamp=datetime.datetime.now(),
                )
                embed.set_author(name="Daily Debate Poll")
                embed.set_footer(text="Started at", icon_url=guild.icon_url)

                description += "\n".join(
                    f"\n{e} | **{o}**" for e, o in zip(poll_emotes, poll_options)
                )
                embed.description = description

                poll_msg = await dd_poll_channel.send(embed=embed)
                for e in poll_emotes:
                    await poll_msg.add_reaction(e)

                # start 20h to send results to users
                expires = round(time.time() + (3600 * 20))
                self.bot.timers.create(
                    guild_id=guild_id,
                    expires=expires,
                    event="dd_results",
                    extras={
                        "poll_id": poll_msg.id,
                        "poll_channel_id": poll_msg.channel.id,
                    },
                )

                # send poll with custom options if they are provided
                if topic_options:
                    description = f'**"{topic}"**\n'
                    colour = config.EMBED_COLOUR
                    embed = discord.Embed(
                        colour=colour,
                        description=description,
                        timestamp=datetime.datetime.now(),
                    )
                    embed.set_author(
                        name="Daily Debate - Which statement(s) do you agree with?"
                    )
                    embed.set_footer(text="Started at", icon_url=guild.icon_url)

                    description += "\n".join(
                        f"\n{e} | **{o}**" for e, o in topic_options.items()
                    )
                    embed.description = description

                    poll_msg = await dd_poll_channel.send(embed=embed)
                    for e in poll_emotes:
                        await poll_msg.add_reaction(e)

        # give topic author boost if there is a topic author
        if topic_author and self.bot.leveling_system:
            leveling_member = await self.bot.leveling_system.get_member(
                int(guild_id), topic_author_id
            )
            leveling_member.boosts.daily_debate.expires = round(time.time()) + (
                3600 * 6
            )
            leveling_member.boosts.daily_debate.multiplier = 0.15

        # start daily_debate timer over
        mod_cog = self.bot.get_cog("Mod")
        return await mod_cog.start_daily_debate_timer(guild.id, dd_time)

    @Cog.listener()
    async def on_dd_results_timer_over(self, timer):
        poll_channel_id = timer["extras"]["poll_channel_id"]
        poll_id = timer["extras"]["poll_id"]

        channel = self.bot.get_channel(poll_channel_id)
        if channel is None:
            return

        poll_message = await channel.fetch_message(poll_id)
        if poll_message is None:
            return

        # get results
        results = {}
        reactions = poll_message.reactions
        for r in reactions:
            results[r.emoji] = r.count

        results_sum = sum(results.values())
        if results_sum == 0:
            return

        ayes = results["👍"]
        noes = results["👎"]
        abstain = results["😐"]

        if ayes != noes:
            who_has_it = "noes" if noes > ayes else "ayes"
            results_str = (
                f"**ORDER! ORDER!**\n\n"
                f"The ayes to the right: **{ayes}**\n"
                f"The noes to the left: **{noes}**\n"
                f"Abstentions: **{abstain}**\n\n"
                f"The **{who_has_it}** have it. The **{who_has_it}** have it. Unlock!"
            )
        else:
            results_str = "The vote is a tie."
        # send results string in dd poll channel
        return await channel.send(results_str)

    @Cog.listener()
    async def on_message_edit(self, before, after):
        if not self.bot._ready.is_set():
            return

        # re run command if command was edited
        if before.content != after.content and after.content.startswith(config.PREFIX):
            return await self.bot.process_command(after)

    @Cog.listener()
    async def on_raw_reaction_add(self, payload):
        guild_id = payload.guild_id

        channel_id = payload.channel_id
        message_id = payload.message_id
        user_id = payload.user_id

        # check if message is reaction_menu
        anon_poll = db.timers.find_one({"extras.message_id": message_id})
        if not anon_poll:
            return

        anon_poll_data = anon_poll["extras"]

        emote = payload.emoji.name
        if payload.emoji.is_custom_emoji():
            emote = f"<:{payload.emoji.name}:{payload.emoji.id}>"

        user = self.bot.get_user(user_id)
        if user.bot or not user:
            return

        # poll is message sent to user in dms
        if "main_poll_id" in anon_poll["extras"]:
            main_poll = db.timers.find_one(
                {"extras.message_id": anon_poll["extras"]["main_poll_id"]}
            )
            if emote not in main_poll["extras"]["options"]:
                return

            main_poll_data = main_poll["extras"]

            # check if user has voted for this option already
            user_pick = emote
            user_pick_hash = hashlib.md5(
                b"%a" % config.BOT_TOKEN + b"%a" % user.id + b"%a" % user_pick
            ).hexdigest()

            if (
                f"{user.id}" in main_poll_data["voted"]
                and user_pick_hash in main_poll_data["voted"][f"{user.id}"]
            ):
                embed = discord.Embed(
                    colour=config.EMBED_COLOUR,
                    description=f"You have already voted for {user_pick}",
                    timestamp=datetime.datetime.now(),
                )
                return await user.send(embed=embed, delete_after=10)

            # inform user of what they picked
            description = f"Your vote has been counted towards {user_pick}"
            # inform user if they have more options to pick
            pick_count = int(main_poll_data["pick_count"])
            options_picked_count = (
                len(main_poll_data["voted"][f"{user.id}"]) + 1
                if f"{user.id}" in main_poll_data["voted"]
                else 1
            )
            if options_picked_count < pick_count:
                description += f"\nYou can pick **{pick_count - options_picked_count}** more options"
            else:
                # delete poll message
                await self.bot.http.delete_message(
                    channel_id, anon_poll_data["message_id"]
                )
                # delete temporary poll from database
                db.timers.delete_one(anon_poll)

            embed = discord.Embed(
                colour=config.EMBED_COLOUR,
                description=description,
                timestamp=datetime.datetime.now(),
            )
            inform_message = await user.send(embed=embed, delete_after=10)
            await inform_message.delete(delay=5)

            # count user vote
            db.timers.update_one(
                {"extras.message_id": main_poll_data["message_id"]},
                {
                    "$inc": {f"extras.results.{emote}": 1},
                    "$push": {f"extras.voted.{user.id}": user_pick_hash},
                },
                upsert=True,
            )

        if not guild_id:
            return

        guild = self.bot.get_guild(int(guild_id))

        if not guild:
            return

        # to see user roles we need to get member
        member = guild.get_member(user_id)
        if member is None:
            member = await guild.fetch_member(user_id)

        if emote == "🇻":
            question = anon_poll_data["question"]

            # check if poll is restricted to role
            restrict_role_id = anon_poll_data["restrict_role"]
            if restrict_role_id:
                restrict_role = discord.utils.find(
                    lambda r: r.id == int(restrict_role_id), guild.roles
                )
                # user doesnt have required role
                if restrict_role and restrict_role not in member.roles:
                    return

            # send user poll
            embed_colour = config.EMBED_COLOUR
            embed = discord.Embed(
                colour=embed_colour, timestamp=datetime.datetime.now()
            )
            embed.set_footer(text=f"{guild.name}", icon_url=guild.icon_url)

            pick_count = int(anon_poll_data["pick_count"])
            options_picked_count = (
                len(anon_poll_data["voted"][f"{member.id}"])
                if f"{member.id}" in anon_poll_data["voted"]
                else 0
            )
            if options_picked_count >= pick_count:
                return

            embed = discord.Embed(
                title="Anonymous Poll",
                colour=config.EMBED_COLOUR,
                timestamp=datetime.datetime.now(),
            )
            embed.set_footer(
                text=f"You can pick {pick_count} option(s)", icon_url=guild.icon_url
            )

            emote_options = anon_poll_data["options"]

            description = f'**"{question}"**\n\n' + "\n\n".join(
                f"{e} | **{o}**" for e, o in emote_options.items()
            )
            embed.description = description

            msg = await member.send(embed=embed)
            for e in emote_options.keys():
                await msg.add_reaction(e)

            # check if there is already an active temporary timer
            temp_timer_data = db.timers.find_one({"extras.main_poll_id": message_id})
            if temp_timer_data:
                db.timers.delete_one({"extras.main_poll_id": message_id})
                await self.bot.http.delete_message(
                    temp_timer_data["extras"]["channel_id"],
                    temp_timer_data["extras"]["message_id"],
                )

            expires = int(time.time()) + (60 * 10)  # 10 minutes
            self.bot.timers.create(
                guild_id=0,
                expires=expires,
                event="delete_temp_poll",
                extras={
                    "main_poll_id": anon_poll["extras"]["message_id"],
                    "channel_id": msg.channel.id,
                    "message_id": msg.id,
                    "user_id": member.id,
                },
            )

    @Cog.listener()
    async def on_delete_temp_poll_timer_over(self, timer):
        channel_id = timer["extras"]["channel_id"]
        message_id = timer["extras"]["message_id"]

        try:
            return await self.bot.http.delete_message(channel_id, message_id)
        except:
            return

    @Cog.listener()
    async def on_guild_role_update(self, before: discord.Role, after: discord.Role):
        # if name has changed, edit database entry
        if before.name != after.name and self.bot.leveling_system:
            leveling_guild = self.bot.leveling_system.get_guild(before.guild.id)

            for branch in leveling_guild.leveling_routes:
                for role in branch:
                    if role.name == before.name:
                        role.name = after.name

                        db.leveling_users.update_many(
                            {
                                "guild_id": after.guild.id,
                                f"{branch.name[0]}_role": before.name,
                            },
                            {"$set": {f"{branch.name[0]}_role": after.name}},
                        )

    @Cog.listener()
    async def on_guild_remove(self, guild: Guild):
        if self.bot.captcha:
            if self.bot.captcha.is_gateway_guild(guild):
                if len(self.bot.captcha.get_gateway_guilds()) == 0:
                    captcha_settings = self.bot.settings_handler.get_settings(
                        config.MAIN_SERVER
                    )["modules"]["captcha"]
                    if captcha_settings["autospawn_guilds"] == True:
                        self.bot.logger.info(
                            "Last Gateway Guild manually removed. Creating new guild. To prevent this set the autospawn_guilds setting to False."
                        )
                        g_guild = await self.bot.captcha.create_guild()
                        await g_guild.load()

    @Cog.listener()
    async def on_member_join(self, member: discord.Member):
        guild_id = member.guild.id
        user_id = member.id

        if self.bot.captcha:
            await self.bot.captcha.on_member_join(member)

        # see if user is in left_leveling_users, if they are, move the data back to leveling_users

        left_user = db.left_leveling_users.find_one(
            {"guild_id": guild_id, "user_id": user_id}
        )
        if left_user:
            # transfer back data
            db.left_leveling_users.delete_many(
                {"guild_id": guild_id, "user_id": user_id}
            )
            del left_user["_id"]
            db.leveling_users.insert_one(left_user)

            # delete timer
            db.timers.delete_one(
                {
                    "guild_id": guild_id,
                    "extras.user_id": user_id,
                    "event": "leveling_data_expires",
                }
            )

            if self.bot.leveling_system:
                leveling_member = await self.bot.leveling_system.get_member(
                    member.guild.id, member.id
                )

                for branch in leveling_member.guild.leveling_routes:
                    user_role = next(
                        (
                            role
                            for role in branch.roles
                            if role.name == left_user[f"{branch.name[0]}_role"]
                        ),
                        None,
                    )
                    if user_role:
                        user_role_index = branch.roles.index(user_role)
                        up_to_role = branch.roles[: user_role_index + 1]
                        for role in up_to_role:
                            await leveling_member.add_role(role)

    @Cog.listener()
    async def on_member_remove(self, member: discord.Member):
        if self.bot.captcha:
            print("Triggering on_member leave in Captcha module.")
            await self.bot.captcha.on_member_leave(member)

        leveling_user = db.leveling_users.find_one(
            {"guild_id": member.guild.id, "user_id": member.id}
        )

        if not leveling_user:
            return

        self.bot.leveling_system.transfer_leveling_data(leveling_user)

    @Cog.listener()
    async def on_leveling_data_expires_timer_over(self, timer: dict):
        # delete user from left_leveling_users
        db.left_leveling_users.delete_one(
            {"guild_id": timer["guild_id"], "user_id": timer["extras"]["user_id"]}
        )

    @Cog.listener()
    async def on_guild_channel_delete(self, channel):
        ticket = db.tickets.find_one(
            {"guild_id": channel.guild.id, "channel_id": channel.id}
        )
        if ticket:
            db.tickets.delete_one({"_id": ObjectId(ticket["_id"])})

    @Cog.listener()
    async def on_rep_at_timer_over(self, timer: dict):
        guild: discord.Guild = self.bot.get_guild(timer["guild_id"])
        if not guild:
            return

        member: discord.Member = guild.get_member(timer["extras"]["member_id"])
        if member is None:
            try:
                member: discord.Member = await guild.fetch_member(
                    timer["extras"]["member_id"]
                )
            except Exception:
                return

        description = (
            "Your rep timer has expired, you can give someone a reputation point again."
        )

        embed = discord.Embed(
            colour=config.EMBED_COLOUR,
            description=description,
            timestamp=datetime.datetime.now(),
        )
        embed.set_author(name="Rep timer", icon_url=guild.icon_url)
        try:
            await member.send(embed=embed)
        except Exception:
            # wasnt able to send dm to user, so will send the message in the bot channel
            channel: discord.TextChannel = self.bot.get_channel(config.BOT_CHANNEL_ID)
            await channel.send(
                embed=embed, content=f"<@{member.id}>, I wasn't able to dm you"
            )

    @Cog.listener()
    async def on_ban(self, member: discord.Member):
        # delete user from leveling_users
        db.leveling_users.delete_one(
            {"guild_id": member.guild.id, "user_id": member.id}
        )


def setup(bot):
    bot.add_cog(Events(bot))<|MERGE_RESOLUTION|>--- conflicted
+++ resolved
@@ -1,7 +1,4 @@
-<<<<<<< HEAD
-=======
 import asyncio
->>>>>>> 4d285b73
 import datetime
 import hashlib
 import time
@@ -12,16 +9,11 @@
 import discord
 from bot import TLDR
 from bson import ObjectId
-<<<<<<< HEAD
-from discord.ext.commands import Cog, Context
-from modules import database, embed_maker, format_time
-=======
 from discord import Invite
 from discord.ext.commands import Cog, Context
 from modules import database, embed_maker, format_time
 from modules.captcha_verification import CaptchaChannel
 from modules.custom_commands import Guild, Message
->>>>>>> 4d285b73
 
 db = database.get_connection()
 
