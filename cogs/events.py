--- conflicted
+++ resolved
@@ -22,11 +22,7 @@
 
     @commands.Cog.listener()
     async def on_ready(self):
-<<<<<<< HEAD
-        bot_game = discord.Game(f"@me")
-=======
-        bot_game = discord.Game(f'>help')
->>>>>>> 5384777a
+        bot_game = discord.Game(f">help")
         await self.bot.change_presence(activity=bot_game)
 
         await self.check_left_members()
@@ -181,11 +177,7 @@
         channel_id = daily_debate_data["channel_id"]
         if not topics:
             # remind mods that a topic needs to be set up
-<<<<<<< HEAD
-            msg = f"Daily debate starts in {format_time.seconds(tm)} and no topics have been set up <@&{config.MOD_ROLE_ID}> <@&810787506022121533>"
-=======
-            msg = f'Daily debate starts in {format_time.seconds(tm)} and no topics have been set up <@&810787506022121533>'
->>>>>>> 5384777a
+            msg = f"Daily debate starts in {format_time.seconds(tm)} and no topics have been set up <@&810787506022121533>"
             channel = guild.get_channel(channel_id)
 
             if channel is None:
@@ -702,10 +694,9 @@
     @commands.Cog.listener()
     async def on_ban(self, member: discord.Member):
         # delete user from leveling_users
-        db.leveling_users.delete_one({
-            'guild_id': member.guild.id,
-            'user_id': member.id
-        })
+        db.leveling_users.delete_one(
+            {"guild_id": member.guild.id, "user_id": member.id}
+        )
 
 
 def setup(bot):
