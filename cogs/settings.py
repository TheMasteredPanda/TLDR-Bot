--- conflicted
+++ resolved
@@ -13,8 +13,7 @@
     def __init__(self, bot: TLDR):
         self.bot = bot
 
-<<<<<<< HEAD
-    @commands.command(
+    @command(
         help="Set the mute role",
         usage="setmuterole [role]",
         examples=[
@@ -22,15 +21,7 @@
             "setmuterole Muted",
             "setmuterole @Muted",
         ],
-        clearance="Mod",
-        cls=cls.Command,
-=======
-    @command(
-        help='Set the mute role',
-        usage='setmuterole [role]',
-        examples=['setmuterole 672052748358778890', 'setmuterole Muted', 'setmuterole @Muted'],
-        cls=commands.Command
->>>>>>> bf37a75e
+        cls=commands.Command,
     )
     async def setmuterole(self, ctx: Context, *, role_identifier: str = None):
         guild_settings = db.get_guild_settings(ctx.guild.id)
@@ -91,26 +82,15 @@
                     await member.add_roles(role)
                     await member.remove_roles(old_mute_role)
 
-<<<<<<< HEAD
-    @commands.command(
+    @command(
         help="Change the channel where invite logger messages are sent",
         usage="invite_logger_channel [#channel]",
         examples=["invite_logger_channel #bots"],
-        clearance="Mod",
-        cls=cls.Command,
+        cls=commands.Command,
     )
     async def invite_logger_channel(
-        self, ctx: commands.Context, channel: discord.TextChannel = None
+        self, ctx: Context, channel: discord.TextChannel = None
     ):
-=======
-    @command(
-        help='Change the channel where invite logger messages are sent',
-        usage='invite_logger_channel [#channel]',
-        examples=['invite_logger_channel #bots'],
-        cls=commands.Command
-    )
-    async def invite_logger_channel(self, ctx: Context, channel: discord.TextChannel = None):
->>>>>>> bf37a75e
         leveling_guild = self.bot.leveling_system.get_guild(ctx.guild.id)
         current_channel_id = leveling_guild.invite_logger_channel
 
@@ -159,26 +139,13 @@
         else:
             return await embed_maker.command_error(ctx, "[#channel]")
 
-<<<<<<< HEAD
-    @commands.command(
+    @command(
         help="Change the channel where level up messages are sent",
         usage="level_up_channel [#channel]",
         examples=["level_up_channel #bots"],
-        clearance="Mod",
-        cls=cls.Command,
-    )
-    async def level_up_channel(
-        self, ctx: commands.Context, channel: discord.TextChannel = None
-    ):
-=======
-    @command(
-        help='Change the channel where level up messages are sent',
-        usage='level_up_channel [#channel]',
-        examples=['level_up_channel #bots'],
-        cls=commands.Command
+        cls=commands.Command,
     )
     async def level_up_channel(self, ctx: Context, channel: discord.TextChannel = None):
->>>>>>> bf37a75e
         leveling_guild = self.bot.leveling_system.get_guild(ctx.guild.id)
         current_channel_id = leveling_guild.level_up_channel
 
