<<<<<<< HEAD
=======
import json
import random

import requests
>>>>>>> 5384777a
import re
import config
import aiohttp
import asyncio
import discord

from modules.utils import get_member
from modules import cls, embed_maker
from discord.ext import commands
from io import BytesIO


class Fun(commands.Cog):
    def __init__(self, bot):
        self.bot = bot

    @commands.command(
        help="put they gay pride flag on a picture",
        usage="pride",
        examples=["pride"],
        clearance="User",
        cls=cls.Command,
    )
    async def pride(self, ctx: commands.Context, *, source: str = None):
        url = None

        # check for attachments
        if ctx.message.attachments:
            url = ctx.message.attachments[0].url

        if source is None and url is None:
            url = str(ctx.author.avatar_url)
            url = url.replace("webp", "png")
        elif url is None:
            # check if source is member
            mem = await get_member(ctx, source)
            if mem is None or isinstance(mem, str):
                # check if source is emote
                emote_regex = re.compile(r"<:[a-zA-Z0-9_]+:([0-9]+)>$")
                match = re.findall(emote_regex, source)
                if match:
                    emote_id = match[0]
                    url = f"https://cdn.discordapp.com/emojis/{emote_id}.png"
                else:
                    # take source as url
                    url = source
            else:
                url = str(mem.avatar_url)
                url = url.replace("webp", "png")

        if url is None:
            return

        if config.WEB_API_URL:
            async with aiohttp.ClientSession() as session:
                image_task = asyncio.create_task(
                    self.fetch_image(session, f"{config.WEB_API_URL}/pride?img={url}")
                )
                content = await image_task

            if not content:
                return await embed_maker.error(ctx, "Error getting image", colour="red")

            image = BytesIO(content)
            image.seek(0)

        else:
            return

        # get file extension
        split = url.split(".")
        extension = split[-1]

        # check if it has arguments after extension
        split = extension.split("?")
        if len(split) > 1:
            extension = split[0]

        embed = discord.Embed()
        embed.set_footer(text=ctx.author, icon_url=ctx.author.avatar_url)
        embed.set_image(url=f"attachment://pride.{extension}")
        return await ctx.send(
            file=discord.File(fp=image, filename=f"pride.{extension}"), embed=embed
        )

    @commands.command(
<<<<<<< HEAD
        help="Gets a random dog image",
        usage="dog",
        examples=["dog"],
        clearance="User",
        aliases=["doggo"],
        cls=cls.Command,
    )
    async def dog(self, ctx):
        url = "https://dog.ceo/api/breeds/image/random"
        response = requests.get(url)
        json_text = response.text.encode("ascii", "ignore").decode("ascii")
        img_url = json.loads(json_text)["message"]
=======
        help='Get an image of an animal. Choices: Cat, Dog, Lizard, Bunny, Duck, Bird, Fox, Koala, Panda',
        usage='animal [type of animal]',
        examples=['animal dog', 'a cat'],
        clearance='User',
        aliases=['a'],
        cls=cls.Command
    )
    async def animal(self, ctx: commands.Context, animal: str = None):
        animals = {
            'cat': ('https://api.thecatapi.com/v1/images/search', lambda response: response.json()[0]['url']),
            'dog': ('https://dog.ceo/api/breeds/image/random', lambda response: response.json()['message']),
            'duck': ('https://random-d.uk/api/v2/random', lambda response: response.json()['url']),
            'bunny': ('https://api.bunnies.io/v2/loop/random/?media=webm', lambda response: response.json()['media']['webm']),
            'fox': ('https://randomfox.ca/floof/', lambda response: response.json()['image']),
            'panda': ('https://some-random-api.ml/img/panda', lambda response: response.json()['link']),
            'bird': ('https://some-random-api.ml/img/birb', lambda response: response.json()['link']),
            'koala': ('https://some-random-api.ml/img/koala', lambda response: response.json()['link']),
            'lizard': ('https://nekos.life/api/v2/img/lizard', lambda response: response.json()['url'])
        }

        if animal is None:
            animal = random.choice([*animals.keys()])
        else:
            animal = animal.lower()
>>>>>>> 5384777a

        if animal not in animals:
            return await embed_maker.error(ctx, f'`{animal}` is not a valid animal choice')

<<<<<<< HEAD
    @commands.command(
        help="Gets a random cat image",
        usage="cat",
        examples=["cat"],
        clearance="User",
        cls=cls.Command,
    )
    async def cat(self, ctx):
        url = "https://api.thecatapi.com/v1/images/search"
        response = requests.get(url)
        json_text = response.text.encode("ascii", "ignore").decode("ascii")
        img_url = json.loads(json_text)[0]["url"]
=======
        url, func = animals[animal]
        response = requests.get(url)
>>>>>>> 5384777a

        return await ctx.send(func(response))

    @commands.command(
        help="Gets a random dad joke",
        usage="dadjoke",
        examples=["dadjoke"],
        clearance="User",
        cls=cls.Command,
    )
    async def dadjoke(self, ctx: commands.Context):
        url = "https://icanhazdadjoke.com/"
        response = requests.get(url, headers={"Accept": "text/plain"})
        joke = response.text.encode("ascii", "ignore").decode("ascii")

        return await embed_maker.message(ctx, description=joke, send=True)

    @staticmethod
    async def fetch_image(session, url):
        async with session.get(url) as response:
            return await response.read()


def setup(bot):
    bot.add_cog(Fun(bot))<|MERGE_RESOLUTION|>--- conflicted
+++ resolved
@@ -1,10 +1,7 @@
-<<<<<<< HEAD
-=======
 import json
 import random
 
 import requests
->>>>>>> 5384777a
 import re
 import config
 import aiohttp
@@ -91,66 +88,65 @@
         )
 
     @commands.command(
-<<<<<<< HEAD
-        help="Gets a random dog image",
-        usage="dog",
-        examples=["dog"],
+        help="Get an image of an animal. Choices: Cat, Dog, Lizard, Bunny, Duck, Bird, Fox, Koala, Panda",
+        usage="animal [type of animal]",
+        examples=["animal dog", "a cat"],
         clearance="User",
-        aliases=["doggo"],
+        aliases=["a"],
         cls=cls.Command,
-    )
-    async def dog(self, ctx):
-        url = "https://dog.ceo/api/breeds/image/random"
-        response = requests.get(url)
-        json_text = response.text.encode("ascii", "ignore").decode("ascii")
-        img_url = json.loads(json_text)["message"]
-=======
-        help='Get an image of an animal. Choices: Cat, Dog, Lizard, Bunny, Duck, Bird, Fox, Koala, Panda',
-        usage='animal [type of animal]',
-        examples=['animal dog', 'a cat'],
-        clearance='User',
-        aliases=['a'],
-        cls=cls.Command
     )
     async def animal(self, ctx: commands.Context, animal: str = None):
         animals = {
-            'cat': ('https://api.thecatapi.com/v1/images/search', lambda response: response.json()[0]['url']),
-            'dog': ('https://dog.ceo/api/breeds/image/random', lambda response: response.json()['message']),
-            'duck': ('https://random-d.uk/api/v2/random', lambda response: response.json()['url']),
-            'bunny': ('https://api.bunnies.io/v2/loop/random/?media=webm', lambda response: response.json()['media']['webm']),
-            'fox': ('https://randomfox.ca/floof/', lambda response: response.json()['image']),
-            'panda': ('https://some-random-api.ml/img/panda', lambda response: response.json()['link']),
-            'bird': ('https://some-random-api.ml/img/birb', lambda response: response.json()['link']),
-            'koala': ('https://some-random-api.ml/img/koala', lambda response: response.json()['link']),
-            'lizard': ('https://nekos.life/api/v2/img/lizard', lambda response: response.json()['url'])
+            "cat": (
+                "https://api.thecatapi.com/v1/images/search",
+                lambda response: response.json()[0]["url"],
+            ),
+            "dog": (
+                "https://dog.ceo/api/breeds/image/random",
+                lambda response: response.json()["message"],
+            ),
+            "duck": (
+                "https://random-d.uk/api/v2/random",
+                lambda response: response.json()["url"],
+            ),
+            "bunny": (
+                "https://api.bunnies.io/v2/loop/random/?media=webm",
+                lambda response: response.json()["media"]["webm"],
+            ),
+            "fox": (
+                "https://randomfox.ca/floof/",
+                lambda response: response.json()["image"],
+            ),
+            "panda": (
+                "https://some-random-api.ml/img/panda",
+                lambda response: response.json()["link"],
+            ),
+            "bird": (
+                "https://some-random-api.ml/img/birb",
+                lambda response: response.json()["link"],
+            ),
+            "koala": (
+                "https://some-random-api.ml/img/koala",
+                lambda response: response.json()["link"],
+            ),
+            "lizard": (
+                "https://nekos.life/api/v2/img/lizard",
+                lambda response: response.json()["url"],
+            ),
         }
 
         if animal is None:
             animal = random.choice([*animals.keys()])
         else:
             animal = animal.lower()
->>>>>>> 5384777a
 
         if animal not in animals:
-            return await embed_maker.error(ctx, f'`{animal}` is not a valid animal choice')
+            return await embed_maker.error(
+                ctx, f"`{animal}` is not a valid animal choice"
+            )
 
-<<<<<<< HEAD
-    @commands.command(
-        help="Gets a random cat image",
-        usage="cat",
-        examples=["cat"],
-        clearance="User",
-        cls=cls.Command,
-    )
-    async def cat(self, ctx):
-        url = "https://api.thecatapi.com/v1/images/search"
-        response = requests.get(url)
-        json_text = response.text.encode("ascii", "ignore").decode("ascii")
-        img_url = json.loads(json_text)[0]["url"]
-=======
         url, func = animals[animal]
         response = requests.get(url)
->>>>>>> 5384777a
 
         return await ctx.send(func(response))
 
