import discord
import config
import re
from datetime import datetime
from time import time
from random import randint
from discord.ext import commands
from modules import database, command, embed_maker

db = database.Connection()
pp_cooldown = {}
hp_cooldown = {}
# Cooldown objects for giving and receiving reactions
receive_cooldown = {}
give_cooldown = {}


class Levels(commands.Cog):
    def __init__(self, bot):
        self.bot = bot

    @commands.command(help='Add a role to a leveling route (honours/parliamentary)',
                      usage='add_role -b [branch] -r [role name] -l [max level]',
                      examples=['add_role -b honours -r Lord -l 5'], clearance='Admin', cls=command.Command)
    async def add_role(self, ctx, *, args=None):
        if args is None:
            return await embed_maker.command_error(ctx)

        parsed_args = self.parse_role_args(args)
        branch = parsed_args['b']
        role_name = parsed_args['r']
        role_level = parsed_args['l']

        leveling_routes = db.get_levels('leveling_routes', ctx.guild.id)
        if branch not in leveling_routes:
            embed = embed_maker.message(ctx, 'That is not a valid branch. (honours/parliamentary)', colour='red')
            return await ctx.send(embed=embed)

        if not role_name or not role_level:
            embed = embed_maker.message(ctx, 'One or more of the args is invalid', colour='red')
            return await ctx.send(embed=embed)

        new_role = discord.utils.find(lambda r: r.name == role_name, ctx.guild.roles)
        if new_role is None:
            try:
                new_role = await ctx.guild.create_role(name=role_name)
            except discord.Forbidden:
                return await ctx.send('failed to create role, missing permissions')

        new_role_route_list = leveling_routes[branch][:]
        new_role_route_list.insert(len(leveling_routes[branch]), (new_role.name, round(int(role_level))))

        db.levels.update_one({'guild_id': ctx.guild.id}, {'$set': {f'leveling_routes.{branch}': new_role_route_list}})
        db.get_levels.invalidate('leveling_routes', ctx.guild.id)

        await ctx.send(f'added {new_role.name} to {branch} route')
        await self.display_new_leveling_routes(ctx, branch.lower())

        prev_role_name = ''
        for i, r in enumerate(new_role_route_list):
            if r[0] == new_role.name:
                prev_role_name = new_role_route_list[i - 1][0]
                break

        # Checks if users at the top need the new role
        prev_role = discord.utils.find(lambda r: r.name == prev_role_name, ctx.guild.roles)
        pre = 'p' if branch.lower() == 'parliamentary' else 'h'
        for m in prev_role.members:
            user_role_level = await self.user_role_level(ctx, branch, m, 0)

            if user_role_level < 0:
                # Get next role
                role_index = self.get_role_index(branch, ctx.guild.id, prev_role_name)
                new_role = new_role_route_list[role_index + abs(user_role_level)][0]

                role = discord.utils.find(lambda r: r.name == new_role, ctx.guild.roles)
                if role is None:
                    role = await ctx.guild.create_role(name=new_role)

                await m.add_roles(role)
                db.levels.update_one({'guild_id': ctx.guild.id}, {'$set': {f'users.{m.id}.{pre}_role': role.name}})
                db.get_levels.invalidate(f'{pre}_role', ctx.guild.id, m.id)

                user_role_level = await self.user_role_level(ctx, branch, m, 0)
                reward_text = f'Congrats **{m.name}** you\'ve advanced to a level **{user_role_level}** <@&{role.id}>'

                return await self.level_up_message(ctx, m, reward_text)

    @commands.command(help='Add a channel to the list of channels, in which honours points can be gained', usage='add_honours_channels [#channel]', examples=['add_honours_channels #court'], clearance='Admin', cls=command.Command)
    async def add_honours_channel(self, ctx, channel=None):
        if channel is None:
            return await embed_maker.command_error(ctx)

        channel_list = db.get_levels('honours_channels', ctx.guild.id)

        if ctx.message.channel_mentions:
            channel = ctx.message.channel_mentions[0]
            if channel.id in channel_list:
                embed = embed_maker.message(ctx, f'That channel is already on the list', colour='red')
                return await ctx.send(embed=embed)
            db.levels.update_one({'guild_id': ctx.guild.id}, {'$push': {f'honours_channels': channel.id}})
            db.get_levels.invalidate('honours_channels', ctx.guild.id)

            embed = embed_maker.message(ctx, f'<#{channel.id}> has been added to the list', colour='green')
            await ctx.send(embed=embed)
        else:
            return await embed_maker.command_error(ctx, '[#channel]')

    @commands.command(help='Remove a channel from the list of channels, in which honours points can be gained', usage='add_honours_channels [#channel]', examples=['add_honours_channels #court'], clearance='Admin', cls=command.Command)
    async def remove_honours_channel(self, ctx, channel=None):
        if channel is None:
            return await embed_maker.command_error(ctx)

        channel_list = db.get_levels('honours_channels', ctx.guild.id)

        if ctx.message.channel_mentions:
            channel = ctx.message.channel_mentions[0]
            if channel.id not in channel_list:
                embed = embed_maker.message(ctx, f'That channel is not on the list', colour='red')
                return await ctx.send(embed=embed)
            db.levels.update_one({'guild_id': ctx.guild.id}, {'$pull': {f'honours_channels': channel.id}})
            db.get_levels.invalidate('honours_channels', ctx.guild.id)

            embed = embed_maker.message(ctx, f'<#{channel.id}> has been removed from the list', colour='green')
            await ctx.send(embed=embed)
        else:
            return await embed_maker.command_error(ctx, '[#channel]')

    @commands.command(help='See the current list of channels where honours points can be earned', usage='honours_channels', examples=['honours_channels'], clearance='Mod', cls=command.Command)
    async def honours_channels(self, ctx):
        channel_list = db.get_levels('honours_channels', ctx.guild.id)
        channel_list_str = '\n'.join(f'<#{i}>\n' for i in channel_list) if channel_list else 'None'

        embed = embed_maker.message(ctx, channel_list_str)
        return await ctx.send(embed=embed)

    @commands.command(help='Edit attributes of a role',
                      usage='edit_role -b [branch] -r [role name] -nr [new role name] -nl [new max level]',
                      examples=['edit_role -b parliamentary -r Member -nr Citizen -nl 5'], clearance='Admin', cls=command.Command)
    async def edit_role(self, ctx, *, args=None):
        if args is None:
            return await embed_maker.command_error(ctx)

        parsed_args = self.parse_role_args(args)
        branch = parsed_args['b']
        role_name = parsed_args['r']
        new_role_name = parsed_args['nr']
        new_role_level = parsed_args['nl']

        leveling_routes = db.get_levels('leveling_routes', ctx.guild.id)
        if branch not in leveling_routes:
            embed = embed_maker.message(ctx, 'That is not a valid branch. (honours/parliamentary)', colour='red')
            return await ctx.send(embed=embed)

        if not role_name:
            embed = embed_maker.message(ctx, 'Role arg is empty', colour='red')
            return await ctx.send(embed=embed)

        for r in leveling_routes[branch]:
            if r[0] == role_name:
                break
        else:
            error_embed = embed_maker.message(ctx, f'{role_name} is not a valid role', colour='red')
            return await ctx.send(embed=error_embed)

        if not new_role_name and not new_role_level:
            embed = embed_maker.message(ctx, 'Neither a new role name nor a new max level is defined', colour='red')
            return await ctx.send(embed=embed)

        new_role_list = leveling_routes[branch][:]
        for i, _role in enumerate(leveling_routes[branch]):
            old_role_name, old_role_level = _role
            if old_role_name == role_name:
                role_level = new_role_level if new_role_level else old_role_level

                if new_role_name:
                    role_name = new_role_name
                    role = discord.utils.find(lambda r: r.name == old_role_name, ctx.guild.roles)
                    await role.edit(name=role_name)

                    # Update users in db
                    await self.update_user_roles(ctx, branch, role)
                else:
                    role_name = old_role_name

                new_role_list[i] = (role_name, round(int(role_level)))

                db.levels.update_one({'guild_id': ctx.guild.id}, {'$set': {f'leveling_routes.{branch}': new_role_list}})
                db.get_levels.invalidate('leveling_routes', ctx.guild.id)

                await ctx.send(f'Edited {role_name}')
                return await self.display_new_leveling_routes(ctx, branch.lower())

    async def update_user_roles(self, ctx, branch, role):
        if branch.lower() not in ['parliamentary', 'honours']:
            return embed_maker.command_error(ctx)
        pre = 'p_' if branch.lower() == 'parliamentary' else 'h_'
        for m in role.members:
            db.levels.update_one({'guild_id': ctx.guild.id}, {'$set': {f'users.{m.id}.{pre}role': role.name}})
            db.get_levels.invalidate(f'{pre}role', ctx.guild.id, m.id)

    def parse_role_args(self, args):
        result = dict.fromkeys(['b', 'r', 'l', 'nr', 'nl'], '')

        split_args = filter(None, args.split('-'))
        for a in split_args:
            match = tuple(map(str.strip, a.split(' ', 1)))
            if len(match) < 2:
                return result
            key, value = match
            result[key] = value

        return result

    # For displaying new leveling routes when they are edited

    async def display_new_leveling_routes(self, ctx, branch='parliamentary'):
        embed = discord.Embed(colour=embed_maker.get_colour('green'), timestamp=datetime.now())
        embed.set_author(name='New Leveling Routes', icon_url=ctx.guild.icon_url)
        embed.set_footer(text=f'{ctx.author}', icon_url=ctx.author.avatar_url)

        lvl_routes = db.get_levels('leveling_routes', ctx.guild.id)

        value = ''
        for i, _role in enumerate(lvl_routes[branch]):
            role = discord.utils.find(lambda r: r.name == _role[0], ctx.guild.roles)
            if role is None:
                role = await ctx.guild.create_role(name=_role[0])
            value += f'\n**#{i + 1}:** <@&{role.id}> - Max Level: {_role[1]}'
        embed.add_field(name=f'>{branch.title()}', value=value, inline=False)

        return await ctx.send(embed=embed)

    @commands.command(help='See current leveling routes', usage='leveling_routes', examples=['leveling_routes'], clearance='User', cls=command.Command)
    async def leveling_routes(self, ctx, branch='parliamentary'):
        lvl_routes = db.get_levels('leveling_routes', ctx.guild.id)
        embed_colour = config.DEFAULT_EMBED_COLOUR

        embed = discord.Embed(colour=embed_colour, timestamp=datetime.now())
        embed.set_author(name='Leveling Routes', icon_url=ctx.guild.icon_url)
        embed.set_footer(text=f'{ctx.author}', icon_url=ctx.author.avatar_url)

        # Look up how many people are in a role
        m_counts = dict.fromkeys([k[0] for k in lvl_routes[branch]], [])
        count = dict.fromkeys([k[0] for k in lvl_routes[branch]], 0)
        for r in reversed(lvl_routes[branch]):
            role = discord.utils.find(lambda _r: _r.name == r[0], ctx.guild.roles)
            for m in role.members:
                if m.id not in m_counts[r[0]]:
                    count[r[0]] += 1
                    m_counts[r[0]].append(m.id)

        value = ''
        for i, _role in enumerate(lvl_routes[branch]):
            role = discord.utils.find(lambda r: r.name == _role[0], ctx.guild.roles)
            if role is None:
                role = await ctx.guild.create_role(name=_role[0])
            value += f'\n**#{i + 1}:** <@&{role.id}> - {count[role.name]} People'
        embed.add_field(name=f'>{branch.title()} - Every 5 levels you advance a role', value=value, inline=False)

        return await ctx.send(embed=embed)

    @commands.command(help='award someone honours points, for contributing to the server or youtube channels', usage='award [@member] [amount]', examples=['award @Hattyot 500'], clearance='Mod', cls=command.Command)
    async def award(self, ctx, member=None, amount=None):
        if member is None:
            return await embed_maker.command_error(ctx)
        if ctx.message.mentions:
            member = ctx.message.mentions[0]
        else:
            return await embed_maker.command_error(ctx, '[@member]')

        if member.bot:
            embed = embed_maker.message(ctx, 'You can\'t give honours points to bots', colour='red')
            return await ctx.send(embed=embed)
        if member == ctx.author:
            embed = embed_maker.message(ctx, 'You can\'t give honours points to yourself', colour='red')
            return await ctx.send(embed=embed)

        if amount is None:
            return await embed_maker.command_error(ctx, '[amount]')
        if not amount.isdigit():
            return await embed_maker.command_error(ctx, '[amount]')

        amount = round(int(amount))

        user_hp = db.get_levels('hp', ctx.guild.id, member.id)
        new_hp = amount + user_hp

        db.levels.update_one({'guild_id': ctx.guild.id}, {'$set': {f'users.{member.id}.hp': new_hp}})
        db.get_levels.invalidate('hp', ctx.guild.id, member.id)

        embed = embed_maker.message(ctx, f'**{member.name}** has been awarded **{amount} honours points**', colour='green')
        await ctx.send(embed=embed)

        if user_hp == 0:
            return await self.hp_init(ctx, member, new_hp)

        return await self.level_up(ctx, member, 'honours', new_hp)

    async def hp_init(self, ctx, member, new_hp):
        leveling_routes = db.get_levels('leveling_routes', ctx.guild.id)
        # gets the name of the first honours role
        h_role_name = leveling_routes['honours'][0][0]
        h_role = discord.utils.find(lambda r: r.name == h_role_name, ctx.guild.roles)

        if h_role is None:
            h_role = await ctx.guild.create_role(name=h_role_name)

        await member.add_roles(h_role)
        db.levels.update_one({'guild_id': ctx.guild.id}, {'$set': {f'users.{member.id}.h_role': h_role.name}})
        db.get_levels.invalidate('h_role', ctx.guild.id, member.id)

        if new_hp < 1000:
            lvl = 0
            reward_text = f'Congrats **{member.name}** you\'ve advanced to a level **{lvl}** <@&{h_role.id}> due to your contributions!'
            return await self.level_up_message(ctx, member, reward_text)
        else:
            return await self.level_up(ctx, member, 'honours', new_hp)

    @commands.command(help='Shows the leveling leaderboards (parliamentary(p)/honours(h)) on the server',
                      usage='leaderboard (branch)', aliases=['lb'],
                      examples=['leaderboard parliamentary', 'leaderboard honours'], clearance='User',
                      cls=command.Command)
    async def leaderboard(self, ctx, branch='parliamentary'):
        if branch is None:
            return await embed_maker.command_error(ctx)

        branch = 'honours' if branch in ['h', 'honours'] else 'parliamentary'

        if branch == 'honours':
            pre = 'h'
        elif branch == 'parliamentary':
            pre = 'p'
        else:
            return

        doc = db.levels.find_one({'guild_id': ctx.guild.id})
        # Sorts users and takes out people who's pp or hp is 0
        sorted_users = sorted([(u, doc['users'][u]) for u in doc['users'] if doc['users'][u][f'{pre}p'] > 0], key=lambda x: x[1][f'{pre}p'], reverse=True)

        user = [u for u in sorted_users if u[0] == str(ctx.author.id)]
        if user:
            user_index = sorted_users.index(user[0])
        else:
            user_index = None

        embed_colour = config.DEFAULT_EMBED_COLOUR
        lboard_str = ''

        for i, u in enumerate(sorted_users):
            if i == 10:
                break

            user_id, user_values = u
            user_role_name = user_values[f'{pre}_role']
            user_role = discord.utils.find(lambda r: r.name == user_role_name, ctx.guild.roles)

            if user_role_name == '':
                i -= 1
                continue

            if user_role is None:
                user_role = await ctx.guild.create_role(name=user_role_name)

            member = ctx.guild.get_member(int(user_id))
            if member is None:
                try:
                    member = await ctx.guild.fetch_member(int(user_id))
                except:
                    i -= 1
                    db.levels.update_one({'guild_id': ctx.guild.id}, {'$unset': {f'users.{user_id}': ''}})
                    continue

            role_level = await self.user_role_level(ctx, branch, member)
            progress_percent = self.percent_till_next_level(branch, ctx.guild.id, member.id)

            if user_id == str(ctx.author.id):
                lboard_str += f'***`#{i + 1}`*** - *{member.name} | **Level {role_level}** <@&{user_role.id}> | Progress: **{progress_percent}%***\n'
            else:
                lboard_str += f'`#{i + 1}` - {member.name} | **Level {role_level}** <@&{user_role.id}> | Progress: **{progress_percent}%**\n'

        if lboard_str == '':
            description = 'Damn, this place is empty'
        else:
            description = lboard_str

        lboard_embed = discord.Embed(colour=embed_colour, timestamp=datetime.now(), description=description)
        lboard_embed.set_footer(text=f'{ctx.author}', icon_url=ctx.author.avatar_url)
        lboard_embed.set_author(name=f'{branch.title()} Leaderboard', icon_url=ctx.guild.icon_url)

        # Displays user position under leaderboard
        if user_index is None or user_index <= 9:
            return await ctx.send(embed=lboard_embed)

        your_pos_str = ''
        for i in range(-1, 2):
            if user_index == 10 and i == -1:
                continue

            u = sorted_users[user_index + i]
            u_obj = ctx.guild.get_member(int(u[0]))
            if u_obj is None:
                try:
                    u_obj = await ctx.guild.fetch_member(int(u[0]))
                except:
                    i -= 1
                    db.levels.update_one({'guild_id': ctx.guild.id}, {'$unset': {f'users.{u[0]}': ''}})
                    continue

            user_role_name = u[1][f'{pre}_role']
            user_role = discord.utils.find(lambda r: r.name == user_role_name, ctx.guild.roles)

            if user_role_name == '':
                i -= 1
                continue

            if user_role is None:
                user_role = await ctx.guild.create_role(name=user_role_name)

            role_level = await self.user_role_level(ctx, branch, u_obj)

            progress_percent = self.percent_till_next_level(branch, ctx.guild.id, u_obj.id)
            if u[0] == str(ctx.author.id):
                your_pos_str += f'***`#{user_index + 1 + i}`*** - *{u_obj.name} | **Level {role_level}** <@&{user_role.id}> | Progress: **{progress_percent}%***\n'
            else:
                your_pos_str += f'`#{user_index + 1 + i}` - {u_obj.name} | **Level {role_level}** <@&{user_role.id}> | Progress: **{progress_percent}%**\n'

        lboard_embed.add_field(name='Your Position', value=your_pos_str)

        await ctx.send(embed=lboard_embed)

    @commands.command(help='Shows your (or someone else\'s) rank and level', usage='rank (member)', examples=['rank', 'rank @Hattyot', 'rank Hattyot'], clearance='User', cls=command.Command)
    async def rank(self, ctx, member=None):
        if member and ctx.message.mentions:
            mem = ctx.message.mentions[0]
        elif member:
            regex = re.compile(fr'({member.lower()})')
            mem = discord.utils.find(lambda m: re.findall(regex, m.name.lower()) or re.findall(regex, m.display_name.lower()), ctx.guild.members)
            if mem is None:
                embed = embed_maker.message(ctx, 'I couldn\'t find a user with that name')
                return await ctx.send(embed=embed)
        else:
            mem = ctx.author

        if mem.bot:
            return

        embed_colour = config.DEFAULT_EMBED_COLOUR
        embed = discord.Embed(colour=embed_colour, timestamp=datetime.now())
        embed.set_footer(text=f'{mem}', icon_url=mem.avatar_url)
        embed.set_author(name=f'{mem.name} - Rank', icon_url=ctx.guild.icon_url)

        # checks if honours section needs to be added
        member_hp = db.get_levels('hp', ctx.guild.id, mem.id)
        if member_hp > 0:
            member_h_level = await self.user_role_level(ctx, 'honours', mem)
            h_role_name = db.get_levels('h_role', ctx.guild.id, mem.id)
            member_h_role = discord.utils.find(lambda r: r.name == h_role_name, ctx.guild.roles)
            h_rank = self.calculate_user_rank('hp', ctx.guild.id, mem.id)

            if h_role_name != '':
                if member_h_role is None:
                    member_h_role = await ctx.guild.create_role(name=h_role_name)
                    await mem.add_roles(member_h_role)

                hp_progress = self.percent_till_next_level('honours', ctx.guild.id, mem.id)
                hp_value = f'**#{h_rank}** | **Level** {member_h_level} <@&{member_h_role.id}> | Progress: **{hp_progress}%**'
                embed.add_field(name='>Honours', value=hp_value, inline=False)

        member_p_level = await self.user_role_level(ctx, 'parliamentary', mem)
        p_role_name = db.get_levels('p_role', ctx.guild.id, mem.id)
        member_p_role = discord.utils.find(lambda r: r.name == p_role_name, ctx.guild.roles)
        p_rank = self.calculate_user_rank('pp', ctx.guild.id, mem.id)

        if member_p_role is None:
            member_p_role = await ctx.guild.create_role(name=p_role_name)
            await mem.add_roles(member_p_role)

        pp_progress = self.percent_till_next_level('parliamentary', ctx.guild.id, mem.id)
        pp_value = f'**#{p_rank}** | **Level** {member_p_level} <@&{member_p_role.id}> | Progress: **{pp_progress}%**'
        embed.add_field(name='>Parliamentary', value=pp_value, inline=False)

        return await ctx.send(embed=embed)

    def calculate_user_rank(self, branch, guild_id, user_id):
        doc = db.levels.find_one({'guild_id': guild_id})
        sorted_users = sorted(doc['users'].items(), key=lambda x: x[1][branch], reverse=True)
        user = [u for u in sorted_users if u[0] == str(user_id)]
        return sorted_users.index(user[0]) + 1

    async def process_reaction(self, payload):
        guild = self.bot.get_guild(payload.guild_id)
        user = guild.get_member(payload.user_id)
        channel = self.bot.get_channel(payload.channel_id)
        message = await channel.fetch_message(payload.message_id)

        # Add pp to user who received reaction
        if self.cooldown_expired(receive_cooldown, guild.id, message.author, 60):
            pp_add = 10
            await self.add_reaction_pp(message, message.author, pp_add)

        # Add pp to user who gave reaction
        if self.cooldown_expired(give_cooldown, guild.id, user, 60):
            pp_add = 5
            await self.add_reaction_pp(message, user, pp_add)

    async def add_reaction_pp(self, ctx, user, pp_add):
        new_pp = db.get_levels('pp', ctx.guild.id, user.id) + pp_add

        db.levels.update_one({'guild_id': ctx.guild.id}, {'$set': {f'users.{user.id}.pp': new_pp}})
<<<<<<< HEAD
        db.get_levels.invalidate('pp', ctx.guild.id, user.id)
=======
        db.get_levels.update('pp', ctx.guild.id, user.id, new_value=new_pp)
>>>>>>> 797b5400

        await self.level_up(ctx, user, 'parliamentary', new_pp)

    def cooldown_expired(self, cooldown_dict, guild_id, member_id, cooldown_time):
        if guild_id not in cooldown_dict:
            cooldown_dict[guild_id] = {}

        if member_id in cooldown_dict[guild_id]:
            if round(time()) >= cooldown_dict[guild_id][member_id]:
                del cooldown_dict[guild_id][member_id]
            else:
                return False

        cooldown_expire = round(time()) + cooldown_time
        cooldown_dict[guild_id][member_id] = cooldown_expire
        return True

    async def process_hp_message(self, ctx):
        if self.cooldown_expired(hp_cooldown, ctx.guild.id, ctx.author.id, 45):
            hp_add = 10
            user_hp = db.get_levels('hp', ctx.guild.id, ctx.author.id)
            new_hp = user_hp + hp_add

            db.levels.update_one({'guild_id': ctx.guild.id}, {'$set': {f'users.{ctx.author.id}.hp': new_hp}})
<<<<<<< HEAD
            db.get_levels.invalidate('hp', ctx.guild.id, ctx.author.id)
=======
            db.get_levels.update('hp', ctx.guild.id, ctx.author.id, new_value=new_hp)
>>>>>>> 797b5400

            if user_hp == 0:
                return await self.hp_init(ctx, ctx.author, new_hp)

            await self.level_up(ctx, ctx.author, 'honours', new_hp)

    async def process_message(self, message):
        if self.cooldown_expired(pp_cooldown, message.guild.id, message.author.id, 45):
            pp_add = randint(15, 25)
            author_pp = db.get_levels('pp', message.guild.id, message.author.id)
            new_pp = author_pp + pp_add

            db.levels.update_one({'guild_id': message.guild.id}, {'$set': {f'users.{message.author.id}.pp': new_pp}})
<<<<<<< HEAD
            db.get_levels.invalidate('pp', message.guild.id, message.author.id)
=======
            db.get_levels.update('pp', message.guild.id, message.author.id, new_value=new_pp)
>>>>>>> 797b5400

            # Check role
            user_role_name = db.get_levels('p_role', message.guild.id, message.author.id)
            user_role = discord.utils.find(lambda r: r.name == user_role_name, message.guild.roles)
            if user_role and user_role not in message.author.roles:
                await message.author.add_roles(user_role)

            await self.level_up(message, message.author, 'parliamentary', new_pp)

    async def level_up(self, ctx, member, branch, new_value):
        if branch == 'honours':
            pre = 'h_'
            lvls_up = hpi(ctx.guild.id, member.id, new_value)
        else:
            pre = 'p_'
            lvls_up = ppi(ctx.guild.id, member.id, new_value)

        if lvls_up == 0:
            return

        user_role = db.get_levels(f'{pre}role', ctx.guild.id, member.id)

        role = discord.utils.find(lambda r: r.name == user_role, ctx.guild.roles)
        if role is None:
            role = await ctx.guild.create_role(name=user_role)
        if role is not None and role not in ctx.author.roles:
             await member.add_roles(role)

        user_role_level = await self.user_role_level(ctx, branch, member, lvls_up)

        if user_role_level < 0:
            # Get next role
            leveling_routes = db.get_levels('leveling_routes', ctx.guild.id)
            roles = leveling_routes[branch]
            role_index = self.get_role_index(branch, ctx.guild.id, role.name)
            new_role = roles[role_index + abs(user_role_level)][0]

            new_role_obj = discord.utils.find(lambda r: r.name == new_role, ctx.guild.roles)
            if new_role_obj is None:
                new_role_obj = await ctx.guild.create_role(name=new_role)

            await member.add_roles(new_role_obj)
            db.levels.update_one({'guild_id': ctx.guild.id}, {'$set': {f'users.{member.id}.{pre}role': new_role_obj.name}})
            db.get_levels.invalidate(f'{pre}role', ctx.guild.id, member.id)

            user_role_level = await self.user_role_level(ctx, branch, member, lvls_up)
            reward_text = f'Congrats **{member.name}** you\'ve advanced to a level **{user_role_level}** <@&{new_role_obj.id}>'

        else:
            role = discord.utils.find(lambda r: r.name == user_role, ctx.guild.roles)

            if role is None:
                role = await ctx.guild.create_role(name=user_role)
                await member.add_roles(role)

            reward_text = f'Congrats **{member.name}** you\'ve become a level **{user_role_level}** <@&{role.id}>'

        if branch == 'honours':
            reward_text += ' due to your contributions!'
        else:
            reward_text += '!'

        db.levels.update_one({'guild_id': ctx.guild.id}, {'$inc': {f'users.{member.id}.{pre}level': lvls_up}})
        db.get_levels.invalidate(f'{pre}level', ctx.guild.id, member.id)

        await self.level_up_message(ctx, member, reward_text)

    @commands.command(name='@_me', help='Makes the bot @ you when you level up', usage='@_me', examples=['@_me', '@_me'], clearance='User', cls=command.Command)
    async def at_me(self, ctx):
        settings = db.get_levels('settings', ctx.guild.id, ctx.author.id)
        enabled = settings['@_me']
        if enabled:
            msg = 'Disabling @ when you level up'
            colour = 'orange'
            boolean = False
        else:
            msg = 'Enabling @ when you level up'
            colour = 'green'
            boolean = True

        db.levels.update_one({'guild_id': ctx.guild.id}, {'$set': {f'users.{ctx.author.id}.settings.@_me': boolean}})
        db.get_levels.invalidate('settings', ctx.guild.id, ctx.author.id)
        embed = embed_maker.message(ctx, msg, colour=colour)
        return await ctx.send(embed=embed)

    async def level_up_message(self, ctx, member, reward_text):
        embed_colour = config.DEFAULT_EMBED_COLOUR
        embed = discord.Embed(colour=embed_colour, description=reward_text, timestamp=datetime.now())
        embed.set_footer(text=f'{member}', icon_url=member.avatar_url)
        embed.set_author(name='Level Up!', icon_url=ctx.guild.icon_url)

        channel_id = db.get_levels('level_up_channel', ctx.guild.id)
        channel = self.bot.get_channel(channel_id)

        settings = db.get_levels('settings', ctx.guild.id, ctx.author.id)
        enabled = settings['@_me']

        if channel is None:
            channel = ctx.channel

        if enabled:
            await channel.send(embed=embed, content=f'<@{member.id}>')
        else:
            await channel.send(embed=embed)

    # Returns the level of current role
    async def user_role_level(self, ctx, branch, member, lvl_add=0):
        if branch == 'honours':
            pre = 'h_'
        else:
            pre = 'p_'

        user_level = db.get_levels(f'{pre}level', ctx.guild.id, member.id)
        user_role = db.get_levels(f'{pre}role', ctx.guild.id, member.id)

        if user_role == '':
            return user_level

        role_obj = discord.utils.find(lambda r: r.name == user_role, ctx.guild.roles)

        if role_obj is None:
            role_obj = await ctx.guild.create_role(name=user_role)
        if role_obj not in member.roles:
            await member.add_roles(role_obj)

        user_level = int(user_level + lvl_add)

        leveling_routes = db.get_levels('leveling_routes', ctx.guild.id)
        all_roles = leveling_routes[branch]
        role_amount = len(all_roles)

        role_index = self.get_role_index(branch, ctx.guild.id, user_role)
        current_level_total = 5*(role_index+1)
        previous_level_total = 5*role_index

        if role_amount == role_index+1:
            return user_level - previous_level_total
        if current_level_total > user_level:
            return user_level - previous_level_total
        if current_level_total == user_level:
            return 5
        if current_level_total < user_level:
            # calculates how many roles user goes up
            return -(int(((user_level-current_level_total)/5)) + 1)

    def get_role_index(self, branch, guild_id, user_role):
        if user_role == '':
            return None

        leveling_routes = db.get_levels('leveling_routes', guild_id)
        all_roles = leveling_routes[branch]

        for i, role in enumerate(all_roles):
            if role[0] == user_role:
                return i
        else:
            return 0

    def percent_till_next_level(self, branch, guild_id, user_id):
        if branch == 'honours':
            pre = 'h'
        else:
            pre = 'p'

        user_points = db.get_levels(f'{pre}p', guild_id, user_id)
        user_level = db.get_levels(f'{pre}_level', guild_id, user_id)

        if pre == 'p':
            # points needed to gain next level from beginning of current level
            pnu = (5 * (user_level ** 2) + 50 * user_level + 100)
            # total points needed to gain next level from 0 points
            tpu = 0
            for j in range(int(user_level) + 1):
                tpu += (5 * (j ** 2) + 50 * j + 100)

            # point needed to gain next level
            pun = tpu - user_points

            percent = 100 - int((pun * 100)/pnu)

        else:
            pnu = 1000
            tpu = 1000 * (user_level + 1)
            pun = tpu - user_points

            percent = 100 - int((pun * 100)/pnu)

        return percent


# How much pp is needed until level up
def ppi(guild_id, member_id, new_pp):
    user_pp = new_pp
    user_level = db.get_levels('p_level', guild_id, member_id)

    for i in range(1000):
        # total pp needed to gain the next level
        total_pp = 0
        for j in range(int(user_level) + i + 1):
            # the formula to calculate how much pp you need for the next level
            total_pp += (5 * ((j) ** 2) + 50 * (j) + 100)

        if total_pp - user_pp >= 0:
            return i


# How much hp is needed until level up, works the same way as ppi
def hpi(guild_id, member_id, new_hp):
    user_hp = new_hp
    user_level = db.get_levels('h_level', guild_id, member_id)

    for i in range(1000):
        total_hp = 1000 * (user_level + i)
        if total_hp - user_hp >= 0:
            return i - 1


def setup(bot):
    bot.add_cog(Levels(bot))<|MERGE_RESOLUTION|>--- conflicted
+++ resolved
@@ -508,11 +508,7 @@
         new_pp = db.get_levels('pp', ctx.guild.id, user.id) + pp_add
 
         db.levels.update_one({'guild_id': ctx.guild.id}, {'$set': {f'users.{user.id}.pp': new_pp}})
-<<<<<<< HEAD
-        db.get_levels.invalidate('pp', ctx.guild.id, user.id)
-=======
         db.get_levels.update('pp', ctx.guild.id, user.id, new_value=new_pp)
->>>>>>> 797b5400
 
         await self.level_up(ctx, user, 'parliamentary', new_pp)
 
@@ -537,11 +533,7 @@
             new_hp = user_hp + hp_add
 
             db.levels.update_one({'guild_id': ctx.guild.id}, {'$set': {f'users.{ctx.author.id}.hp': new_hp}})
-<<<<<<< HEAD
-            db.get_levels.invalidate('hp', ctx.guild.id, ctx.author.id)
-=======
             db.get_levels.update('hp', ctx.guild.id, ctx.author.id, new_value=new_hp)
->>>>>>> 797b5400
 
             if user_hp == 0:
                 return await self.hp_init(ctx, ctx.author, new_hp)
@@ -555,11 +547,7 @@
             new_pp = author_pp + pp_add
 
             db.levels.update_one({'guild_id': message.guild.id}, {'$set': {f'users.{message.author.id}.pp': new_pp}})
-<<<<<<< HEAD
-            db.get_levels.invalidate('pp', message.guild.id, message.author.id)
-=======
             db.get_levels.update('pp', message.guild.id, message.author.id, new_value=new_pp)
->>>>>>> 797b5400
 
             # Check role
             user_role_name = db.get_levels('p_role', message.guild.id, message.author.id)
