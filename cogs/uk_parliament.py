--- conflicted
+++ resolved
@@ -255,7 +255,7 @@
             sub_commands=["bills", "divisions", "minfo", "mpelection", "mod"],
         ),
         cls=cls.Group,
-        module_dependency=['ukparl_module']
+        module_dependency=["ukparl_module"],
     )
     async def uk(self, ctx: commands.Context):
         return await embed_maker.command_error(ctx)
@@ -266,7 +266,7 @@
         usage="uk bills [sub command]",
         examples=["uk bills search European Withdrawal"],
         cls=cls.Group,
-        module_dependency=['ukparl_module']
+        module_dependency=["ukparl_module"],
     )
     async def bills(self, ctx: commands.Context):
         return await embed_maker.command_error(ctx)
@@ -278,7 +278,7 @@
         usage="uk divisions [sub command]",
         examples=["uk divisions lsearch [args]"],
         cls=cls.Group,
-        module_dependency=['ukparl_module']
+        module_dependency=["ukparl_module"],
     )
     async def divisions(self, ctx: commands.Context):
         return await embed_maker.command_error(ctx)
@@ -290,7 +290,7 @@
         usage="uk mod [sub command]",
         examples=["uk mod tracker [args]"],
         cls=cls.Group,
-        module_dependency=['ukparl_module']
+        module_dependency=["ukparl_module"],
     )
     async def mod_commands(self, ctx: commands.Context):
         return await embed_maker.command_error(ctx)
@@ -302,7 +302,7 @@
         usage="uk mod tracker [sub command]",
         examples=["uk mod tracker channels"],
         cls=cls.Group,
-        module_dependency=['ukparl_module']
+        module_dependency=["ukparl_module"],
     )
     async def mod_cmd_tracker(self, ctx: commands.Context):
         return await embed_maker.command_error(ctx)
@@ -313,7 +313,7 @@
         usage="uk mod ping",
         examples=["uk mod ping"],
         cls=cls.Command,
-        module_dependency=['ukparl_module']
+        module_dependency=["ukparl_module"],
     )
     async def mod_cmd_ping(self, ctx: commands.Context):
         if self.loaded is False:
@@ -345,7 +345,7 @@
         usage="uk mod tracker dbclear",
         examples=["uk mod tracker dbclear", "uk mod tracker dbclear [auth code]"],
         cls=cls.Command,
-        module_dependency=['ukparl_module']
+        module_dependency=["ukparl_module"],
     )
     async def mod_cmd_tracker_db_clear(self, ctx: commands.Context, code: str = ""):
         if self.loaded is False:
@@ -386,7 +386,7 @@
         usage="uk mod tracker dbstats",
         clearence="dev",
         cls=cls.Command,
-        module_dependency=['ukparl_module']
+        module_dependency=["ukparl_module"],
     )
     async def mod_cmd_tracker_db_stats(self, ctx: commands.Context):
         if self.loaded is False:
@@ -408,7 +408,7 @@
         usage="uk mod tracker statuses",
         examples=["uk mod tracker statuses"],
         cls=cls.Command,
-        module_dependency=['ukparl_module']
+        module_dependency=["ukparl_module"],
     )
     async def mod_cmd_tracker_statuses(self, ctx: commands.Context):
         if self.loaded is False:
@@ -442,7 +442,7 @@
         usage="uk mod tracker channels [args]",
         examples=["uk mod tracker channels", "uk mod tracker channels set [args]"],
         cls=cls.Group,
-        module_dependency=['ukparl_module']
+        module_dependency=["ukparl_module"],
     )
     async def mod_cmd_tracker_channels(self, ctx: commands.Context):
         if self.loaded is False:
@@ -476,7 +476,7 @@
         usage="uk mod tracker loop",
         examples=["uk mod tracker loop start", "uk mod tracker loop stop"],
         cls=cls.Group,
-        module_dependency=['ukparl_module']
+        module_dependency=["ukparl_module"],
     )
     async def mod_cmd_tracker_eventloop(self, ctx: commands.Context):
         if self.loaded is False:
@@ -496,7 +496,7 @@
         usage="uk mod tracker loop start",
         examples=["uk mod tracker loop start"],
         cls=cls.Command,
-        module_dependency=['ukparl_module']
+        module_dependency=["ukparl_module"],
     )
     async def mod_cmd_tracker_eventloop_start(self, ctx: commands.Context):
         if self.loaded is False:
@@ -529,7 +529,7 @@
         usage="uk mod tracker loop stop",
         examples=["uk mod tracker loop stop"],
         cls=cls.Command,
-        module_dependency=['ukparl_module']
+        module_dependency=["ukparl_module"],
     )
     async def mod_cmd_tracker_eventloop_stop(self, ctx: commands.Context):
         if self.loaded is False:
@@ -549,7 +549,7 @@
         usage="uk mod tracker channels set [tracker_id] [channel_id or mention]",
         examples=["uk mod tracker channelts set royalassent #royal-assent"],
         cls=cls.Command,
-        module_dependency=['ukparl_module']
+        module_dependency=["ukparl_module"],
     )
     async def mod_cmd_tracker_channels_set(
         self,
@@ -605,7 +605,7 @@
             ),
             (("--historical", "-h", str), "Get list of recorded election results"),
         ],
-        module_dependency=['ukparl_module']
+        module_dependency=["ukparl_module"],
     )
     async def mp_elections(
         self, ctx: commands.Context, *, args: Union[ParseArgs, str] = ""
@@ -723,7 +723,7 @@
             ),
         ],
         cls=cls.Command,
-        module_dependency=['ukparl_module']
+        module_dependency=["ukparl_module"],
     )
     async def member_info(
         self, ctx: commands.Context, *, args: Union[ParseArgs, str] = ""
@@ -878,7 +878,7 @@
         usage="uk divisions linfo [division id]",
         examples=["uk divisions linfo 1234"],
         cls=cls.Command,
-        module_dependency=['ukparl_module']
+        module_dependency=["ukparl_module"],
     )
     async def division_lord_info(self, ctx: commands.Context, division_id: int = -1):
         if self.loaded is False:
@@ -919,7 +919,7 @@
         usage="uk divisions cinfo [division id]",
         examples=["uk divisions cinfo 1234"],
         cls=cls.Command,
-        module_dependency=['ukparl_module']
+        module_dependency=["ukparl_module"],
     )
     async def division_common_info(self, ctx: commands.Context, division_id: int):
         if self.loaded is False:
@@ -955,7 +955,7 @@
         usage="uk divisions csearch [search term]",
         examples=["uk divisions csearch European"],
         cls=cls.Command,
-        module_dependency=['reaction_menus']
+        module_dependency=["reaction_menus"],
     )
     async def division_commons_search(self, ctx: commands.Context, *, search_term=""):
         if self.loaded is False:
@@ -997,13 +997,8 @@
         help="Search for lords divisions",
         usage="uk divisions lsearch [search term]",
         examples=["uk divisions lsearch European"],
-<<<<<<< HEAD
-        clearence="User",
-        cls=cls.Command,
-=======
-        cls=cls.Command,
-        module_dependency=['ukparl_module']
->>>>>>> 88dba9e3
+        cls=cls.Command,
+        module_dependency=["ukparl_module"],
     )
     async def division_lords_search(self, ctx: commands.Context, *, search_term=""):
         if self.loaded is False:
@@ -1050,7 +1045,7 @@
         usage="uk bills info [bill id]",
         examples=["uk bills info 1234"],
         cls=cls.Command,
-        module_dependency=['reaction_menus', 'ukparl_module']
+        module_dependency=["reaction_menus", "ukparl_module"],
     )
     async def bill_info(self, ctx: commands.Context, bill_id: int):
         if self.loaded is False:
@@ -1113,7 +1108,7 @@
             (("--originatinghouse", "-oh", str), "The house the bill originated in"),
         ],
         cls=cls.Command,
-        module_dependency=['reaction_menus', 'ukparl_module']
+        module_dependency=["reaction_menus", "ukparl_module"],
     )
     async def bills_search(
         self, ctx: commands.Context, *, args: Union[ParseArgs, str] = ""
