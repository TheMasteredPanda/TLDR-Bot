import datetime
import discord
import time
import config
import os
import inspect
import copy
import requests
import pytz
import bs4

from iso639 import languages
from googletrans import Translator
from emoji.unicode_codes.en import EMOJI_UNICODE_ENGLISH, EMOJI_ALIAS_UNICODE_ENGLISH
from timezonefinder import TimezoneFinder
from typing import Union
from bson import ObjectId
from modules import cls, database, embed_maker, format_time
from modules.utils import get_user_clearance, get_member, ParseArgs, get_custom_emote
from discord.ext import commands
from bot import TLDR

db = database.get_connection()


class Utility(commands.Cog):
    def __init__(self, bot: TLDR):
        self.bot = bot

    @commands.command(
        help="Translate text to english",
        usage="translate [text]",
        examples=["translate tere"],
        clearance="User",
        cls=cls.Command,
    )
    async def translate(self, ctx: commands.Context, *, text: str = None):
        if text is None:
            return await embed_maker.command_error(ctx)

        translator = Translator()
        translated = translator.translate(text, dest="en")
        source_language = languages.get(alpha2=translated.src).name

        return await embed_maker.message(
            ctx,
            author={"name": "Translator"},
            description=f"**{source_language}:** {text}\n"
            f"**English:** {translated.text}",
            send=True,
        )

    def cg_to_string(
        self, tags: bs4.element.Tag, asked_for: list[str], parent: str = ""
    ):
        spacer = f'|{"-" * 4}'
        string = ""
        parent_count = len(parent.split(".")) if parent else 0
        asked_for_cg_number = (
            asked_for[parent_count] if len(asked_for) > parent_count else None
        )

        for i, cg in enumerate(filter(lambda cg: type(cg) == bs4.element.Tag, tags)):
            contents = cg.contents

            cg_number = str(i + 1)
            if asked_for_cg_number is None or asked_for_cg_number == cg_number:
                new_parent = f'{parent + ("." if parent else "")}{cg_number}'
                if len(contents) > 1:
                    sub_cg = self.cg_to_string(contents[1], asked_for, new_parent)
                    string += f"{spacer * parent_count}`{new_parent}.`: {contents[0]}"
                    string += f"{sub_cg}"
                else:
                    string += (
                        f"{spacer * parent_count}`{new_parent}.`: {cg.contents[0]}\n"
                    )

        return string

    async def get_cg(self, asked_for: list[str]):
        # This session needs to be gotten in this weird way cause it's a double underscore variable
        aiohttp_session = getattr(self.bot.http, "_HTTPClient__session")
        async with aiohttp_session.get(
            "https://tldrnews.co.uk/discord-community-guidelines/"
        ) as resp:
            content = await resp.text()

            soup = bs4.BeautifulSoup(content, "html.parser")
            entry = soup.find("div", {"class": "entry-content"})
            cg_list = [*entry.children][15]

            return self.cg_to_string(cg_list, asked_for)

    @commands.command(
        help="command to get any community guideline",
        usage="cg [cg]",
        examples=["cg 1", "cg 1.5.1"],
        clearance="User",
        cls=cls.Command,
    )
    async def cg(self, ctx: commands.Context, guideline: str = None):
        cg_link = "https://tldrnews.co.uk/discord-community-guidelines/"
        if guideline is None:
            return await embed_maker.message(
                ctx,
                description=f"You can find the full list of the community guidelines here: [{cg_link}]({cg_link})",
                send=True,
            )

        cg_text = await self.get_cg(guideline.split("."))

        if not cg_text:
            return await embed_maker.error(
                ctx, f"{guideline} is not a valid community guideline."
            )

        return await embed_maker.message(
            ctx, description=cg_text, author={"name": "Community Guidelines"}, send=True
        )

    @commands.command(
        name="time",
        help="See time in any location in the world",
        usage="time [location]",
        examples=["time london"],
        clearance="User",
        cls=cls.Command,
    )
    async def time_in(self, ctx: commands.Context, *, location_str: str = None):
        if location_str is None:
            return await embed_maker.command_error(ctx)

        if not config.GEONAMES_USERNAME:
            return await embed_maker.error(
                ctx, "GEONAMES_USERNAME has not been set in the config file."
            )

        aiohttp_session = getattr(self.bot.http, "_HTTPClient__session")
        async with aiohttp_session.get(
            f"http://api.geonames.org/searchJSON?q={location_str}&maxRows=1&username={config.GEONAMES_USERNAME}"
        ) as resp:
            location_json = await resp.json()
            if "geonames" not in location_json:
                return await embed_maker.error(
                    ctx, f'Geonames error: {location_json["status"]["message"]}'
                )

            location = location_json["geonames"][0]

            timezone_finder = TimezoneFinder()
            location_timezone_str = timezone_finder.timezone_at(
                lng=float(location["lng"]), lat=float(location["lat"])
            )
            location_timezone = pytz.timezone(location_timezone_str)

            time_at = datetime.datetime.now(location_timezone)
            time_at_str = time_at.strftime("%H:%M:%S")

            google_maps_link = f'https://www.google.com/maps/search/?api=1&query={location["lat"]},{location["lng"]}'
            return await embed_maker.message(
                ctx,
                description=f'Time at [{location["name"]}, {location["countryName"]}]({google_maps_link}) is: `{time_at_str}`',
                send=True,
            )

    @commands.command(
        help="Create an anonymous poll similar to regular poll. after x amount of time (default 5 minutes), results are displayed\n"
        "Poll can be restricted to a specific role. An update interval can be set, every x amount of time results are updated",
        usage="anon_poll [args]",
        examples=[
            "anon_poll -q best food? -o pizza | burger | fish and chips | salad",
            "anon_poll -q Do you guys like pizza? -t 2m",
            "anon_poll -q Where are you from? -o [🇩🇪: Germany], [🇬🇧: UK] -t 1d -u 1m -p 2 -r Mayor",
        ],
        command_args=[
            (("--question", "-q", str), "The question for the poll"),
            (("--option", "-o", list), "Option for the poll"),
            (
                ("--time", "-t", format_time.parse),
                "[Optional] How long the poll will stay active for e.g. 5d 5h 5m",
            ),
            (
                ("--update_interval", "-u", str),
                "[Optional] If set, the bot will update the poll with data in given interval of time",
            ),
            (
                ("--pick_count", "-p", str),
                "[Optional] How many options users can pick, defaults to 1",
            ),
            (
                ("--role", "-r", str),
                "[Optional] The role the poll will be restricted to",
            ),
        ],
        clearance="Mod",
        cls=cls.Command,
    )
    async def anon_poll(
        self, ctx: commands.Context, *, args: Union[ParseArgs, dict] = None
    ):
        if not args:
            return await embed_maker.command_error(ctx)

        question = args["question"]
        options = args["option"]

        # return error if required variables are not given
        if not question:
            return await embed_maker.error(ctx, "Missing question arg")

        if not options:
            return await embed_maker.error(ctx, "Missing option args")

        # get all optional variables
        poll_time = args["time"]
        if not poll_time:
            poll_time = 300  # 5 minutes

        update_interval = args["update_interval"]
        pick_count = args["pick_count"] if args["pick_count"] else "1"
        restrict_role_identifier = args["role"]

        emote_options = await self.parse_poll_options(ctx, options)
        if type(emote_options) == discord.Message:
            return

        # validate all the variables
        err = ""

        restrict_role = ""
        if restrict_role_identifier:
            restrict_role = discord.utils.find(
                lambda r: r.name.lower() == restrict_role_identifier.lower()
                or str(r.id) == restrict_role_identifier,
                ctx.guild.roles,
            )
            if restrict_role is None:
                err = "Invalid role"

        if pick_count and not pick_count.isdigit():
            err = "pick count arg is not a number"

        if poll_time is None:
            err = "Invalid time arg"

        if update_interval and format_time.parse(update_interval) is None:
            err = "Invalid update interval time"
        else:
            update_interval = format_time.parse(update_interval)
            if update_interval and update_interval < 30:
                err = "Update interval can't be smaller than 30 seconds"

        if err:
            return await embed_maker.error(ctx, err)

        description = f'**"{question}"**\n'
        description += "\n".join(
            f"\n{emote} | **{option}**" for emote, option in emote_options.items()
        )

        description += f"\n\nReact with 🇻 to vote!\n"

        if restrict_role:
            description += f"Role needed to vote: <@&{restrict_role.id}>\n"

        poll_msg = await embed_maker.message(
            ctx,
            description=description,
            author={"name": "Anonymous Poll"},
            footer={"text": "Started at"},
            send=True,
        )

        await poll_msg.add_reaction("🇻")

        expires = 0 if update_interval else round(time.time()) + round(poll_time)

        # start timer
        # we shall also use the timer to keep track of votes and who voted
        self.bot.timers.create(
            guild_id=ctx.guild.id,
            expires=expires,
            event="anon_poll",
            extras={
                "message_id": poll_msg.id,
                "channel_id": poll_msg.channel.id,
                "question": question,
                "options": emote_options,
                "pick_count": pick_count,
                "voted": {},
                "results": dict.fromkeys(emote_options.keys(), 0),
                "update_interval": update_interval,
                "true_expire": 0
                if not update_interval
                else round(time.time()) + poll_time,
                "restrict_role": None if not restrict_role else restrict_role.id,
            },
        )

    @commands.Cog.listener()
    async def on_anon_poll_timer_over(self, timer):
        message_id = timer["extras"]["message_id"]
        channel_id = timer["extras"]["channel_id"]
        guild_id = timer["guild_id"]
        update_interval = timer["extras"]["update_interval"]
        true_expire = timer["extras"]["true_expire"]

        question = timer["extras"]["question"]
        options = timer["extras"]["options"]
        results = timer["extras"]["results"]

        channel = self.bot.get_channel(channel_id)

        message = await channel.fetch_message(message_id)
        if not message:
            return

        total_votes = sum([v for v in results.values() if isinstance(v, int)])

        description = f'**"{question}"**\n\n'

        # just in case nobody participated
        if total_votes == 0:
            description += "\n\n".join(
                f"{emote} - {options[emote]} - **{emote_count}** | **0%**"
                for emote, emote_count in results.items()
                if emote in options
            )
        else:
            description += "\n\n".join(
                f"{emote} - {options[emote]} - **{emote_count}** | **{round((emote_count * 100) / total_votes)}%**"
                for emote, emote_count in results.items()
                if emote in options
            )

        description += f"\n\n**Total Votes:** {total_votes}"

        # later used to check if embed has changed
        old_embed = message.embeds[0].to_dict()

        embed = message.embeds[0]
        embed.timestamp = datetime.datetime.fromtimestamp(true_expire)

        if update_interval:
            embed.set_footer(
                text=f"Results updated every {format_time.seconds(update_interval)} | Ends at"
            )
        else:
            embed.set_footer(text="Ended at")

        expired = round(time.time()) > true_expire
        if not expired:
            description += "\n\nReact with :regional_indicator_v: to vote"
            if timer["extras"]["restrict_role"]:
                restrict_role_id = timer["extras"]["restrict_role"]
                description += f"\nRole needed to vote: <@&{restrict_role_id}>"
        else:
            embed.set_footer(text="Ended at")

        embed.description = description

        # if old and new are identical, dont bother the discord api
        if old_embed != embed.to_dict():
            await message.edit(embed=embed)

        # check if poll passed true expire
        if expired:
            # delete poll from db
            await message.clear_reactions()

            # delete any remaining temp polls in dms
            temp_polls = [
                d for d in db.timers.find({"extras.main_poll_id": message.id})
            ]
            if temp_polls:
                db.timers.delete_many({"main_poll_id": message.id})
                for poll in temp_polls:
                    await self.bot.http.delete_message(
                        poll["extras"]["channel_id"], poll["extras"]["message_id"]
                    )

            # send message about poll being completed
            return await channel.send(
                f"Anonymous poll finished: https://discordapp.com/channels/{guild_id}/{channel_id}/{message.id}"
            )

        # run poll timer again if needed
        elif update_interval:
            expires = round(time.time()) + round(update_interval)
            return self.bot.timers.create(
                guild_id=timer["guild_id"],
                expires=expires,
                event="anon_poll",
                extras=timer["extras"],
            )

    @staticmethod
    def remove_last_char(msg: str):
        pos = len(msg) - 1
        while pos > -1 and ord(msg[pos]) & 0xC0 == 0x80:
            # character at pos is a continuation byte (bit 7 set, bit 6 not)
            pos -= 1
        return msg[:pos]

    async def parse_poll_options(self, ctx, options):
        emote_options = {}
        is_valid_emote = (
            lambda e: e in EMOJI_UNICODE_ENGLISH.values()
            or e in EMOJI_ALIAS_UNICODE_ENGLISH.values()
        )
        encoded = options[0].split(":")[0].strip().encode()
        # check if user wants to have custom emotes
        first_emote = options[0].split(":")[0].strip()
        if (
            is_valid_emote(first_emote)
            or is_valid_emote(self.remove_last_char(first_emote))
            or get_custom_emote(ctx, ":".join(options[0].split(":")[:3]))
        ):
            for option in options:
                option = option.strip()
                option_split = option.split(":")
                emote = option_split[0].replace(" ", "")
                custom_emote = get_custom_emote(ctx, ":".join(option_split[:3]))

                if custom_emote:
                    emote = str(custom_emote)
                    option = ":".join(option_split[3:])
                else:
                    option = ":".join(option_split[1:])

                if len(option_split) > 1:
                    emote_options[emote] = option
                # in case user wanted to use options with emotes, but one of them didn't match
                else:
                    return await embed_maker.error(
                        ctx, f"Invalid emote provided for option: {emote}"
                    )
        else:
            if len(options) > 9:
                return await embed_maker.error(
                    ctx, "Too many options given, max without custom emotes is 9"
                )

            all_num_emotes = [
                "1️⃣",
                "2️⃣",
                "3️⃣",
                "4️⃣",
                "5️⃣",
                "6️⃣",
                "7️⃣",
                "8️⃣",
                "9️⃣",
            ]
            emote_options = {
                e: options[i] for i, e in enumerate(all_num_emotes[: len(options)])
            }

        return emote_options

    @commands.command(
        help="Create a poll, without custom emotes, adds numbers as reactions",
        usage="poll [args]",
        examples=[
            "poll -q best food? -o pizza -o burger -o fish and chips -o salad",
            "poll -q Where are you from? -o 🇩🇪: Germany -o 🇬🇧: UK",
        ],
        command_args=[
            (("--question", "-q", str), "The question for the poll"),
            (("--option", "-o", list), "Option for the poll"),
        ],
        clearance="Mod",
        cls=cls.Command,
    )
    async def poll(self, ctx: commands.Context, *, args: Union[ParseArgs, dict] = None):
        if not args:
            return await embed_maker.command_error(ctx)

        question = args["question"]
        options = args["option"]

        if not question:
            return await embed_maker.error(ctx, "Missing question arg")

        if not options:
            return await embed_maker.error(ctx, "Missing option arg(s)")

        emote_options = await self.parse_poll_options(ctx, options)
        # return if error message was sent
        if type(emote_options) == discord.Message:
            return

        description = f'**"{question}"**\n' + "\n".join(
            f"\n{emote} | **{option}**" for emote, option in emote_options.items()
        )
        poll_msg = await embed_maker.message(
            ctx,
            description=description,
            author={"name": "Poll"},
            footer={"text": "Started at"},
            send=True,
        )

        for e in emote_options.keys():
            await poll_msg.add_reaction(e)

    @commands.command(
        help="See the list of your current reminders or remove some reminders",
        usage="reminders (action) (reminder index)",
        examples=["reminders", "reminders remove 1"],
        clearance="User",
        cls=cls.Command,
    )
    async def reminders(
        self, ctx: commands.Context, action: str = None, *, index: str = None
    ):
        user_reminders = sorted(
            [
                r
                for r in db.timers.find(
                    {
                        "guild_id": ctx.guild.id,
                        "event": "reminder",
                        "extras.member_id": ctx.author.id,
                    }
                )
            ],
            key=lambda r: r["expires"],
        )
        if action is None:
            if not user_reminders:
                msg = "You currently have no reminders"
            else:
                msg = ""
                for i, r in enumerate(user_reminders):
                    expires = r["expires"] - round(time.time())
                    msg += f'`#{i + 1}` - {r["extras"]["reminder"]} in **{format_time.seconds(expires)}**\n'

            return await embed_maker.message(ctx, description=msg, send=True)

        elif action not in ["remove"]:
            return await embed_maker.command_error(ctx, "(action)")
        elif index is None or int(index) <= 0 or int(index) > len(user_reminders):
            return await embed_maker.command_error(ctx, "(reminder index)")
        else:
            timer = user_reminders[int(index) - 1]
            db.timers.delete_one({"_id": ObjectId(timer["_id"])})
            return await embed_maker.message(
                ctx,
                description=f'`{timer["extras"]["reminder"]}` has been removed from your list of reminders',
                colour="green",
                send=True,
            )

    @commands.command(
        help="Create a reminder",
        usage="remindme [time] [reminder]",
        examples=[
            "remindme 24h rep hattyot",
            "remindme 30m slay demons",
            "remindme 10h 30m 10s stay alive",
        ],
        clearance="User",
        cls=cls.Command,
    )
    async def remindme(self, ctx: commands.Context, *, reminder: str = None):
        if reminder is None:
            return await embed_maker.command_error(ctx)

        remind_time, reminder = format_time.parse(reminder, return_string=True)

        if not reminder:
            return await embed_maker.error(ctx, "You cannot have an empty reminder")

        expires = round(time.time()) + remind_time
        self.bot.timers.create(
            expires=expires,
            guild_id=ctx.guild.id,
            event="reminder",
            extras={"reminder": reminder, "member_id": ctx.author.id},
        )

        return await embed_maker.message(
            ctx,
            description=f"Alright, in {format_time.seconds(remind_time, accuracy=10)} I will remind you: `{reminder}`",
            send=True,
        )

    @commands.Cog.listener()
    async def on_reminder_timer_over(self, timer):
        guild_id = timer["guild_id"]
        guild = self.bot.get_guild(int(guild_id))

        member_id = timer["extras"]["member_id"]
        member = guild.get_member(int(member_id))
        if member is None:
            member = await guild.fetch_member(int(member_id))
            if member is None:
                return

        reminder = timer["extras"]["reminder"]
        embed_colour = config.EMBED_COLOUR
        embed = discord.Embed(
            colour=embed_colour,
            description=f"Reminder: `{reminder}`",
            timestamp=datetime.datetime.now(),
        )
        embed.set_footer(text=f"{member}", icon_url=member.avatar_url)

        try:
            return await member.send(embed=embed)
        except Exception as e:
            self.bot.logger.exception(e)
            bot_channel = self.bot.get_channel(config.BOT_CHANNEL_ID)
            return await bot_channel.send(
                f"I wasn't able to dm you, so here's the reminder <@{member.id}>",
                embed=embed,
            )

    @commands.command(
        help="Get bot's latency",
        usage="ping",
        examples=["ping"],
        clearance="User",
        cls=cls.Command,
    )
    async def ping(self, ctx: commands.Context):
        message_created_at = ctx.message.created_at
        message = await ctx.send("Pong")
        ping = (datetime.datetime.utcnow() - message_created_at) * 1000
        await message.edit(
            content=f"\U0001f3d3 Pong   |   {int(ping.total_seconds())}ms"
        )

    @commands.command(
        help="See someones profile picture",
        usage="pfp (user)",
        examples=["pfp", "pfp @Hattyot", "pfp hattyot"],
        clearance="User",
        cls=cls.Command,
    )
    async def pfp(self, ctx: commands.Context, *, member: str = None):
        if not member:
            member = ctx.author
        else:
            member = await get_member(ctx, member)
            if type(member) == discord.Message:
                return

        embed = discord.Embed(description=f"**Profile Picture of {member}**")
        embed.set_image(
            url=str(member.avatar_url).replace(".webp?size=1024", ".png?size=2048")
        )

        return await ctx.send(embed=embed)

    @commands.command(
        help="See info about a user",
        usage="userinfo (user)",
        examples=["userinfo", "userinfo Hattyot"],
        clearance="User",
        cls=cls.Command,
    )
    async def userinfo(self, ctx: commands.Context, *, user: str = None):
        if user is None:
            member = ctx.author
        else:
            member = await get_member(ctx, user)
            if type(member) == discord.Message:
                return

        name = str(member)
        if member.display_name:
            name += f" [{member.display_name}]"

        embed = await embed_maker.message(ctx, author={"name": name})

        embed.add_field(name="ID", value=member.id, inline=False)

        created_at = datetime.datetime.now() - member.created_at
        created_at_seconds = created_at.total_seconds()
        embed.add_field(
            name="Account Created",
            value=f'{member.created_at.strftime("%b %d %Y %H:%M")}\n{format_time.seconds(created_at_seconds, accuracy=10)} Ago',
            inline=False,
        )

        joined_at = datetime.datetime.now() - member.joined_at
        joined_at_seconds = joined_at.total_seconds()
        embed.add_field(
            name="Joined Server",
            value=f'{member.joined_at.strftime("%b %d %Y %H:%M")}\n{format_time.seconds(joined_at_seconds, accuracy=10)} Ago',
            inline=False,
        )

        embed.add_field(name="Status", value=str(member.status), inline=False)
        embed.set_thumbnail(url=member.avatar_url)

        return await ctx.send(embed=embed)

    @commands.command(
        help="Get help smh",
        usage="help (command)",
        examples=["help", "help ping"],
        clearance="User",
        cls=cls.Command,
    )
    async def help(self, ctx: commands.Context, *, command: str = None):
        user_clearance = get_user_clearance(ctx.author)

        # compile help_object to include all the categories as keys and commands as values
        help_object = {}
        for cmd in self.bot.commands:
            # create copy of original command so we don't modify the original when adding docs or other values
            cmd = copy.copy(cmd)
            cmd.docs = cmd.get_help(ctx.author)
            if not cmd.docs.can_run:
                continue

            cog_name = "Special Access" if cmd.docs.access_given else cmd.cog_name

            if cog_name not in help_object:
                help_object[cog_name] = [cmd]
            else:
                help_object[cog_name].append(cmd)

        # if user didnt ask for a specific command, display all the available categories and commands to the user
        if command is None:
            embed = await embed_maker.message(
                ctx,
                description=f"**Prefix** : `{ctx.prefix}`\nFor additional info on a command, type `{ctx.prefix}help [command]`",
                author={"name": f"Help - {user_clearance[-1]}"},
            )

            sorted_cog_names = [
                "Leveling",
                "Utility",
                "Fun",
                "Mod",
                "Settings",
                "Dev",
                "Special Access",
            ]
            for cog_name in sorted_cog_names:
<<<<<<< HEAD
                print(help_object.keys())
=======
                if cog_name not in help_object:
                    continue

>>>>>>> 59d9157d
                cog = help_object[cog_name]
                embed.add_field(
                    name=f">{cog_name}",
                    value=r" \| ".join([f"`{command}`" for command in cog]),
                    inline=False,
                )

            return await ctx.send(embed=embed)
        elif command:
            if self.bot.get_command(command) is None:
                return await embed_maker.error(
                    ctx, f"Couldn't find a command by the name: `{command}`"
                )

            command = self.bot.get_command(command, member=ctx.author)
            if command.cog_name not in help_object:
                return

            command_list = help_object[command.cog_name]
            if "Special Access" in help_object:
                command_list += help_object["Special Access"]

            if not command and command not in command_list:
                return

            if not command:
                return await embed_maker.message(
                    ctx, description=f"{command} is not a valid command", send=True
                )

            examples = f"\n".join(command.docs.examples)
            cmd_help = (
                f"**Description:** {command.docs.help}\n"
                f"**Usage:** {command.docs.usage}\n"
                f"**Examples:**\n{examples}"
            )

            if type(command) == cls.Group and command.all_commands:
                sub_commands_str = "**\nSub Commands:** " + " | ".join(
                    sc for sc in command.all_commands.keys()
                )
                sub_commands_str += f"\nTo view more info about sub commands, type `{ctx.prefix}help {command.name} [sub command]`"
                cmd_help += sub_commands_str

            if command.docs.command_args:
                command_args_str = (
                    "**\nCommand Args:**\n```"
                    + "\n\n".join(
                        f'{f"{arg[0]}" + (f", {arg[1]}" if type(arg[1]) == str else "")} - {description}'
                        for arg, description in command.docs.command_args
                    )
                    + "```"
                )
                cmd_help += command_args_str

            author_name = f"Help: {command}"
            if command.special_help:
                author_name += f" - {command.docs.clearance}"

            return await embed_maker.message(
                ctx, description=cmd_help, author={"name": author_name}, send=True
            )
        else:
            return await embed_maker.message(
                ctx, description="{command} is not a valid command", send=True
            )

    @commands.command(
        help="View source code of any command",
        usage="source (command)",
        examples=["source", "source pfp"],
        clearance="Dev",
        cls=cls.Command,
    )
    async def source(self, ctx, *, command=None):
        u = "\u200b"
        if not command:
            return await embed_maker.message(
                ctx,
                description=f"Check out the full sourcecode on GitHub\nhttps://github.com/Hattyot/TLDR-Bot",
                send=True,
            )

        # pull source code
        command = self.bot.get_command(command)
        if not command:
            return await embed_maker.error(ctx, "Invalid command")

        src = f"```py\n{str(inspect.getsource(command.callback)).replace('```', f'{u}')}```"

        # pull back indentation
        new_src = ""
        for line in src.splitlines():
            new_src += f"{line.replace('    ', '', 1)}\n"

        src = new_src

        if len(src) > 2000:
            file = command.callback.__code__.co_filename
            location = os.path.relpath(file)
            total, fl = inspect.getsourcelines(command.callback)
            ll = fl + (len(total) - 1)
            return await embed_maker.message(
                ctx,
                description=f"This code was too long for Discord, you can see it instead [on GitHub](https://github.com/Hattyot/TLDR-Bot/blob/master/{location}#L{fl}-L{ll})",
                send=True,
            )
        else:
            await ctx.send(src)


def setup(bot):
    bot.add_cog(Utility(bot))<|MERGE_RESOLUTION|>--- conflicted
+++ resolved
@@ -742,13 +742,9 @@
                 "Special Access",
             ]
             for cog_name in sorted_cog_names:
-<<<<<<< HEAD
-                print(help_object.keys())
-=======
                 if cog_name not in help_object:
                     continue
 
->>>>>>> 59d9157d
                 cog = help_object[cog_name]
                 embed.add_field(
                     name=f">{cog_name}",
