--- conflicted
+++ resolved
@@ -134,9 +134,5 @@
 tmpimages
 tmpimages/*
 tldr.json
-<<<<<<< HEAD
 tldr_rsa
-=======
-tldr_rsa
-setup.cfg
->>>>>>> 4d285b73
+setup.cfg