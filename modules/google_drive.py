import config

from typing import Optional
from googleapiclient import discovery, http
from oauth2client.service_account import ServiceAccountCredentials
from io import BytesIO


class Drive:
    """
    Class for connecting the bot to google drive and uploading files.
    This is meant for uploading channel archives and logs.

    Currently only supports logging in/authenticating with a service account.

    Attributes
    ---------------
    credentials: :class:`auth2client.service_account.ServiceAccountCredentials`
        The service account client created from the service account file.
    drive_service: :class:`googleapiclient.discovery.Resource`
        service resource built with :attr:`credentials`.
    """

    def __init__(self):
<<<<<<< HEAD
        self.credentials = ServiceAccountCredentials.from_json_keyfile_name(
            config.SERVICE_ACCOUNT_FILE
        )
        self.service = discovery.build("drive", "v3", credentials=self.credentials)
=======
        self.credentials = ServiceAccountCredentials.from_json_keyfile_name(config.SERVICE_ACCOUNT_FILE)
        self.drive_service = discovery.build('drive', 'v3', credentials=self.credentials)
        self.sheet_service = discovery.build('sheets', 'v4', credentials=self.credentials)

    def download_spreadsheet(self, spreadsheet_id: str) -> dict[str, list[list[str]]]:
        """
        Download a spreadsheet with all the worksheets in it

        Parameters
        ----------------
        spreadsheet_id: :class:`str`
            ID of the spreadsheet.

        Returns
        -------
        :class:`dict`
            Returns dict with all the values of the spreadsheet in it.
        """
        # gather titles so they can be used in getting values
        data = self.sheet_service.spreadsheets().get(spreadsheetId=spreadsheet_id).execute()
        sheet_titles = [sheet['properties']['title'] for sheet in data['sheets']]

        results = {}
        for sheet_title in sheet_titles:
            values = self.sheet_service.spreadsheets().values().get(spreadsheetId=spreadsheet_id, range=f'{sheet_title}!A1:n').execute()
            results[sheet_title] = values['values']

        return results
>>>>>>> bf37a75e

    def get_or_create_folder(self, folder_name: str) -> Optional[str]:
        """
        A function for either getting or creating a folder in the google drive folder config.DRIVE_PARENT_FOLDER_ID

        Parameters
        ----------------
        folder_name: :class:`str`
            Name of the requested folder.

        Returns
        -------
        :class:`str`
            Id of the requested folder if possible, returns `None` if an error occurs.
        """
        # search for folder name
        query = f'name="{folder_name}" and trashed!=true and mimeType="application/vnd.google-apps.folder"'

<<<<<<< HEAD
        folders = self.service.files().list(q=query).execute()
        items = folders.get("files", [])
=======
        folders = self.drive_service.files().list(q=query).execute()
        items = folders.get('files', [])
>>>>>>> bf37a75e
        if items:
            folder_id = items[0]["id"]
        else:
            body = {
                "name": folder_name,
                "parents": [config.DRIVE_PARENT_FOLDER_ID],
                "mimeType": "application/vnd.google-apps.folder",
            }
<<<<<<< HEAD
            request = self.service.files().create(body=body).execute()
            folder_id = request["id"]
=======
            request = self.drive_service.files().create(body=body).execute()
            folder_id = request['id']
>>>>>>> bf37a75e

        return folder_id

    def download_file(self, file_id: str):
        """
        Download a file from google drive by its id.

        Parameters
        ----------
        file_id: :class:`str`
            ID of the file.

        Returns
        -------
        :class:``
            Downloaded file.

        """

    def upload(self, data: str, file_name: str, parent_folder: str = None) -> str:
        """
        A function for uploading files to google drive

        Parameters
        ----------------
        data: :class:`str`
            Text that will be the data of the file.
        file_name: :class:`str`
            Name of the file that will be uploaded.
        parent_folder: Optional[:class:`str`]
            Optional argument to put the file in a certain folder.
            Argument needs to be folder name, not id.

        Returns
        -------
        :class:`str`
            Link to the uploaded file if uploaded was successful, if not, returns empty string.
        """
        # convert given data into uploadable file
        media = http.MediaIoBaseUpload(
            BytesIO(data.encode()), mimetype="text/plain", resumable=True
        )

        body = {"name": file_name, "mimeType": "application/vnd.google-apps.document"}
        if parent_folder:
            folder_id = self.get_or_create_folder(parent_folder)
            if folder_id:
                body["parents"] = [folder_id]

<<<<<<< HEAD
        request = self.service.files().create(body=body, media_body=media)
=======
        request = self.drive_service.files().create(
            body=body,
            media_body=media
        )
>>>>>>> bf37a75e

        status, response = request.next_chunk()
        return (
            f'https://docs.google.com/document/d/{response["id"]}' if response else ""
        )<|MERGE_RESOLUTION|>--- conflicted
+++ resolved
@@ -22,15 +22,15 @@
     """
 
     def __init__(self):
-<<<<<<< HEAD
         self.credentials = ServiceAccountCredentials.from_json_keyfile_name(
             config.SERVICE_ACCOUNT_FILE
         )
-        self.service = discovery.build("drive", "v3", credentials=self.credentials)
-=======
-        self.credentials = ServiceAccountCredentials.from_json_keyfile_name(config.SERVICE_ACCOUNT_FILE)
-        self.drive_service = discovery.build('drive', 'v3', credentials=self.credentials)
-        self.sheet_service = discovery.build('sheets', 'v4', credentials=self.credentials)
+        self.drive_service = discovery.build(
+            "drive", "v3", credentials=self.credentials
+        )
+        self.sheet_service = discovery.build(
+            "sheets", "v4", credentials=self.credentials
+        )
 
     def download_spreadsheet(self, spreadsheet_id: str) -> dict[str, list[list[str]]]:
         """
@@ -47,16 +47,24 @@
             Returns dict with all the values of the spreadsheet in it.
         """
         # gather titles so they can be used in getting values
-        data = self.sheet_service.spreadsheets().get(spreadsheetId=spreadsheet_id).execute()
-        sheet_titles = [sheet['properties']['title'] for sheet in data['sheets']]
+        data = (
+            self.sheet_service.spreadsheets()
+            .get(spreadsheetId=spreadsheet_id)
+            .execute()
+        )
+        sheet_titles = [sheet["properties"]["title"] for sheet in data["sheets"]]
 
         results = {}
         for sheet_title in sheet_titles:
-            values = self.sheet_service.spreadsheets().values().get(spreadsheetId=spreadsheet_id, range=f'{sheet_title}!A1:n').execute()
-            results[sheet_title] = values['values']
+            values = (
+                self.sheet_service.spreadsheets()
+                .values()
+                .get(spreadsheetId=spreadsheet_id, range=f"{sheet_title}!A1:n")
+                .execute()
+            )
+            results[sheet_title] = values["values"]
 
         return results
->>>>>>> bf37a75e
 
     def get_or_create_folder(self, folder_name: str) -> Optional[str]:
         """
@@ -75,13 +83,8 @@
         # search for folder name
         query = f'name="{folder_name}" and trashed!=true and mimeType="application/vnd.google-apps.folder"'
 
-<<<<<<< HEAD
-        folders = self.service.files().list(q=query).execute()
+        folders = self.drive_service.files().list(q=query).execute()
         items = folders.get("files", [])
-=======
-        folders = self.drive_service.files().list(q=query).execute()
-        items = folders.get('files', [])
->>>>>>> bf37a75e
         if items:
             folder_id = items[0]["id"]
         else:
@@ -90,13 +93,8 @@
                 "parents": [config.DRIVE_PARENT_FOLDER_ID],
                 "mimeType": "application/vnd.google-apps.folder",
             }
-<<<<<<< HEAD
-            request = self.service.files().create(body=body).execute()
+            request = self.drive_service.files().create(body=body).execute()
             folder_id = request["id"]
-=======
-            request = self.drive_service.files().create(body=body).execute()
-            folder_id = request['id']
->>>>>>> bf37a75e
 
         return folder_id
 
@@ -146,14 +144,7 @@
             if folder_id:
                 body["parents"] = [folder_id]
 
-<<<<<<< HEAD
-        request = self.service.files().create(body=body, media_body=media)
-=======
-        request = self.drive_service.files().create(
-            body=body,
-            media_body=media
-        )
->>>>>>> bf37a75e
+        request = self.drive_service.files().create(body=body, media_body=media)
 
         status, response = request.next_chunk()
         return (
