--- conflicted
+++ resolved
@@ -158,7 +158,7 @@
             return result
         except Exception as e:
             logger = get_logger()
-            logger.exception(f"Error in ParseArgs. Argument: {argument} | Error: {e}")
+            logger.exception(f'Error in ParseArgs. Argument: {argument} | Error: {e}')
 
 
 def id_match(identifier: str, extra: str) -> re.Match:
@@ -177,7 +177,7 @@
     :class:`re.Match`
         Either discord ID match or extra regex match
     """
-    id_regex = re.compile(r"([0-9]{15,21})$")
+    id_regex = re.compile(r'([0-9]{15,21})$')
     additional_regex = re.compile(extra)
     return id_regex.match(identifier) or additional_regex.match(identifier)
 
@@ -263,7 +263,7 @@
     Optional[:class:`discord.Role`]
         Role if one is found, otherwise `None`.
     """
-    match = id_match(role_identifier, r"<@&([0-9]+)>$")
+    match = id_match(role_identifier, r'<@&([0-9]+)>$')
     if match:
         role = guild.get_role(int(match.group(1)))
     else:
@@ -272,13 +272,7 @@
     return role
 
 
-<<<<<<< HEAD
-async def get_member_from_string(
-    ctx: Context, string: str
-) -> Tuple[Optional[discord.Member], str]:
-=======
 async def get_member_from_string(ctx: Optional[Context], string: str, *, guild: discord.Guild = None) -> Tuple[Optional[discord.Member], str]:
->>>>>>> 7768f208
     """
     Get member from the first part of the string and return the remaining string.
 
@@ -296,16 +290,10 @@
     Tuple[Optional[:class:`discord.Member`], :class:`str`]
         Member and remaining string if member is found or `None` and string.
     """
-<<<<<<< HEAD
-    # check if source is member mention
-    if ctx.message.mentions:
-        return ctx.message.mentions[0], " ".join(string.split()[1:])
-=======
     if ctx:
         # check if source is member mention
         if ctx.message.mentions:
             return ctx.message.mentions[0], ' '.join(string.split()[1:])
->>>>>>> 7768f208
 
     member_name = ""
     previous_result = None
@@ -317,52 +305,31 @@
         member_func = get_member
 
     for part in string.split():
-<<<<<<< HEAD
-        member_match = await get_member(
-            ctx, f"{member_name} {part}".strip(), multi=False, return_message=False
-        )
-=======
         member_match = await member_func(ctx, f'{member_name} {part}'.strip(), multi=False, return_message=False)
->>>>>>> 7768f208
         if member_match is None:
             # if both member and previous result are None, nothing can be found from the string, return None and the string
             if previous_result is None:
                 return None, string
             # if member is None, but previous result is a list, return Normal get_member call and allow user to choose member
             elif type(previous_result) == list:
-<<<<<<< HEAD
-                return (
-                    await get_member(ctx, f"{member_name}".strip()),
-                    string.replace(f"{member_name}".strip(), "").strip(),
-                )
-=======
                 return await member_func(ctx, f'{member_name}'.strip()), string.replace(f'{member_name}'.strip(), '').strip()
->>>>>>> 7768f208
             elif type(previous_result) == discord.Member:
-                return (
-                    previous_result,
-                    string.replace(f"{member_name}".strip(), "").strip(),
-                )
+                return previous_result, string.replace(f'{member_name}'.strip(), '').strip()
         else:
             # update variables
             previous_result = member_match
-            member_name = f"{member_name} {part}".strip()
+            member_name = f'{member_name} {part}'.strip()
 
     if len(string.split()) == 1 and type(previous_result) != discord.Member:
         if type(previous_result) == list:
-            return (
-                await get_member(ctx, f"{member_name}".strip()),
-                string.replace(f"{member_name}".strip(), "").strip(),
-            )
+            return await get_member(ctx, f'{member_name}'.strip()), string.replace(f'{member_name}'.strip(), '').strip()
         elif type(previous_result) == discord.Member:
-            return previous_result, string.replace(f"{member_name}".strip(), "").strip()
-
-    return previous_result, string.replace(f"{member_name}".strip(), "").strip()
-
-
-async def get_member_by_id(
-    guild: discord.Guild, member_id: int
-) -> Optional[discord.Member]:
+            return previous_result, string.replace(f'{member_name}'.strip(), '').strip()
+
+    return previous_result, string.replace(f'{member_name}'.strip(), '').strip()
+
+
+async def get_member_by_id(guild: discord.Guild, member_id: int) -> Optional[discord.Member]:
     """
     Simple function to get or fetch member in guild by member's id.
 
@@ -389,11 +356,6 @@
     return member
 
 
-<<<<<<< HEAD
-async def get_member(
-    ctx: Context, source, *, multi: bool = True, return_message: bool = True
-) -> Optional[Union[discord.Member, discord.Message, list]]:
-=======
 async def get_guild_member(guild: discord.Guild, source, **_) -> Optional[Union[discord.Member, discord.Message, list]]:
     """
     Clean version of get member which only needs guild. It was easier to do this rather than start upgrading get_member.
@@ -467,7 +429,6 @@
 
 
 async def get_member(ctx: Context, source, *, multi: bool = True, return_message: bool = True) -> Optional[Union[discord.Member, discord.Message, list]]:
->>>>>>> 7768f208
     """
     Get member from given source. Source could be id or name.
     Member could also be a mention, so ctx.message.mentions are checked.
@@ -492,15 +453,8 @@
         List if multiple members are found and multi is False.
     """
     # just in case source is empty
-<<<<<<< HEAD
-    if not source:
-        return (
-            await embed_maker.error(ctx, "Input is empty") if return_message else None
-        )
-=======
     if not source and return_message:
         return await embed_maker.error(ctx, 'Input is empty') if return_message else None
->>>>>>> 7768f208
 
     if type(source) == int:
         source = str(source)
@@ -519,84 +473,49 @@
                 # if member hasnt been cached yet, fetching them should work, if member is inaccessible, it will return None
                 member = await ctx.guild.fetch_member(int(source))
                 if member is None:
-                    return (
-                        await embed_maker.error(
-                            ctx, f"Member not found by ID: `{source}`"
-                        )
-                        if return_message
-                        else None
-                    )
+                    return await embed_maker.error(ctx, f'Member not found by ID: `{source}`') if return_message else None
             except discord.Forbidden:
-                return (
-                    await embed_maker.error(
-                        ctx, "Bot does not have access to the guild members"
-                    )
-                    if return_message
-                    else None
-                )
+                return await embed_maker.error(ctx, 'Bot does not have access to the guild members') if return_message else None
             except discord.HTTPException:
-                return (
-                    await embed_maker.error(ctx, f"Member not found by id: `{source}`")
-                    if return_message
-                    else None
-                )
+                return await embed_maker.error(ctx, f'Member not found by id: `{source}`') if return_message else None
 
         if member:
             return member
 
     # if source length is less than 3, don't bother searching, too many matches will come
     if len(source) < 3:
-        return (
-            await embed_maker.error(
-                ctx, "User name input needs to be at least 3 characters long"
-            )
-            if return_message
-            else None
-        )
+        return await embed_maker.error(ctx, 'User name input needs to be at least 3 characters long') if return_message else None
 
     # checks first for a direct name match
     members = list(
         filter(
-            lambda m: m.name.lower() == source.lower()
-            or m.display_name.lower() == source.lower()  # username match
-            or str(  # nickname match (if user doesnt have a nickname, it'll match the name again)
-                m
-            ).lower()
-            == source.lower(),  # name and discriminator match
-            ctx.guild.members,
+            lambda m: m.name.lower() == source.lower() or  # username match
+                      m.display_name.lower() == source.lower() or  # nickname match (if user doesnt have a nickname, it'll match the name again)
+                      str(m).lower() == source.lower(),  # name and discriminator match
+            ctx.guild.members
         )
     )
 
     # if can't find direct name match, check for a match with regex
     if not members:
         # checks for regex match
-        special_chars_map = {i: "\\" + chr(i) for i in b"()[]{}?*+-|^$\\.&~#"}
+        special_chars_map = {i: '\\' + chr(i) for i in b'()[]{}?*+-|^$\\.&~#'}
         safe_source = source.translate(special_chars_map)
 
         members = list(
             filter(
-                lambda m: re.findall(fr"({safe_source.lower()})", str(m).lower())
-                or re.findall(  # regex match name and discriminator
-                    fr"({safe_source.lower()})", m.display_name.lower()
-                ),  # regex match nickname
-                ctx.guild.members,
+                lambda m: re.findall(fr'({safe_source.lower()})', str(m).lower()) or  # regex match name and discriminator
+                          re.findall(fr'({safe_source.lower()})', m.display_name.lower()),  # regex match nickname
+                ctx.guild.members
             )
         )
 
         if not members:
-            return (
-                await embed_maker.error(ctx, f"No members found by the name `{source}`")
-                if return_message
-                else None
-            )
+            return await embed_maker.error(ctx, f'No members found by the name `{source}`') if return_message else None
 
     # too many matches
     if len(members) > 10 and multi:
-        return (
-            await embed_maker.error(ctx, "Too many user matches")
-            if return_message
-            else None
-        )
+        return await embed_maker.error(ctx, 'Too many user matches') if return_message else None
 
     # only one match, return member
     if len(members) == 1:
@@ -605,63 +524,47 @@
         return members
 
     # send embed containing member matches and let member choose which one they meant
-    description = (
-        "Found multiple users, which one did you mean? `type index of member`\n\n"
-    )
+    description = 'Found multiple users, which one did you mean? `type index of member`\n\n'
     for i, member in enumerate(members):
-        description += f"`#{i + 1}` | {member.display_name}#{member.discriminator}"
+        description += f'`#{i + 1}` | {member.display_name}#{member.discriminator}'
 
         # also display members nickname, if member has one
         if member.nick:
-            description += f" - [{member.name}#{member.discriminator}]"
-
-        description += "\n"
+            description += f' - [{member.name}#{member.discriminator}]'
+
+        description += '\n'
 
     # generate embed
     users_embed_message = await embed_maker.message(
         ctx,
         description=description,
-        author={"name": "Members"},
-        footer={"text": str(ctx.author), "icon_url": ctx.author.avatar_url},
-        send=True,
+        author={'name': 'Members'},
+        footer={'text': str(ctx.author), 'icon_url': ctx.author.avatar_url},
+        send=True
     )
 
     # function that validates member input
     def input_check(m):
-        return (
-            m.author.id == ctx.author.id
-            and m.channel.id == ctx.channel.id
-            and m.content.isdigit()
-        )
+        return m.author.id == ctx.author.id and m.channel.id == ctx.channel.id and m.content.isdigit()
 
     # wait for member input
     try:
-        user_message = await ctx.bot.wait_for("message", check=input_check, timeout=20)
+        user_message = await ctx.bot.wait_for('message', check=input_check, timeout=20)
         await users_embed_message.delete(delay=5)
         index = user_message.content
         if index.isdigit() and len(members) >= int(index) - 1 >= 0:
             return members[int(index) - 1]
         elif not index.isdigit():
-<<<<<<< HEAD
-            return await embed_maker.error(ctx, "Input is not a number")
+            return await embed_maker.error(ctx, 'Input is not a number')
         elif int(index) - 1 > len(members) or int(index) - 1 < 0:
-            return await embed_maker.error(ctx, "Input number out of range")
+            return await embed_maker.error(ctx, 'Input number out of range')
 
     except asyncio.TimeoutError:
         await users_embed_message.delete()
-        return await embed_maker.error(ctx, "Timeout")
-=======
-            return await embed_maker.error(ctx, 'Input is not a number') if return_message else None
-        elif int(index) - 1 > len(members) or int(index) - 1 < 0:
-            return await embed_maker.error(ctx, 'Input number out of range') if return_message else None
-
-    except asyncio.TimeoutError:
-        await users_embed_message.delete()
-        return await embed_maker.error(ctx, 'Timeout') if return_message else None
->>>>>>> 7768f208
-
-
-def get_logger(name: str = "TLDR-Bot-log"):
+        return await embed_maker.error(ctx, 'Timeout')
+
+
+def get_logger(name: str = 'TLDR-Bot-log'):
     """
     Get logging session, or create it if needed.
 
@@ -677,13 +580,13 @@
     """
     global log_session
 
-    logger = logging.getLogger("TLDR")
+    logger = logging.getLogger('TLDR')
     logger.setLevel(logging.DEBUG)
     if not logger.handlers:
-        log_path = os.path.join("logs/", f"{name}.log")
+        log_path = os.path.join('logs/', f'{name}.log')
         os.makedirs(os.path.dirname(log_path), exist_ok=True)
 
-        formatter = logging.Formatter("{asctime} {levelname:<8} {message}", style="{")
+        formatter = logging.Formatter('{asctime} {levelname:<8} {message}', style='{')
 
         # sys
         sysh = logging.StreamHandler(sys.stdout)
@@ -697,10 +600,6 @@
         fh.setFormatter(formatter)
         logger.addHandler(fh)
 
-<<<<<<< HEAD
-    adapter = logging.LoggerAdapter(logger, extra={"session": 2})
-    return adapter
-=======
     adapter = logging.LoggerAdapter(logger, extra={'session': 2})
     return adapter
 
@@ -776,5 +675,4 @@
     if futures:
         await asyncio.gather(*futures)
 
-    return [file for file in files if file]
->>>>>>> 7768f208
+    return [file for file in files if file]