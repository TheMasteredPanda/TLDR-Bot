--- conflicted
+++ resolved
@@ -379,13 +379,7 @@
 
         return leveling_data
 
-<<<<<<< HEAD
-    def get_command_data(
-        self, guild_id: int, command_name: str, *, insert: bool = False
-    ) -> dict:
-=======
     def get_command_data(self, command_name: str, *, insert: bool = False) -> dict:
->>>>>>> bf37a75e
         """
         Get data on a command from the database.
 
@@ -401,24 +395,11 @@
         :class:`dict`
             The command data.
         """
-<<<<<<< HEAD
-        command_data = self.commands.find_one(
-            {"guild_id": guild_id, "command_name": command_name}
-        )
+        command_data = self.commands.find_one({"command_name": command_name})
         if command_data is None:
             command_data = {
-                "guild_id": guild_id,
                 "command_name": command_name,
                 "disabled": 0,
-                "user_access": {},
-                "role_access": {},
-=======
-        command_data = self.commands.find_one({'command_name': command_name})
-        if command_data is None:
-            command_data = {
-                'command_name': command_name,
-                'disabled': 0,
->>>>>>> bf37a75e
             }
             if insert:
                 self.commands.insert_one(command_data)
@@ -472,59 +453,6 @@
 
         return automember
 
-<<<<<<< HEAD
-    def add_case(
-        self,
-        guild_id: int,
-        type: str,
-        reason: str,
-        member: discord.member,
-        moderator: discord.Member,
-    ) -> dict:
-        """
-        Adds a case to the database.
-
-        Parameters
-        ----------------
-        guild_id: :class:`int`
-            ID of the guild.
-        type: :class:`str`
-            Type of the case. Eg. mute, ban etc etc
-        reason: :class:`str`
-            Reason behind the case.
-        member: :class:`discord.Member`
-            Member who had the action taken upon.
-        moderator: :class:`discord.Member`
-            Member who took action on member.
-
-        Returns
-        -------
-        :class:`dict`
-            The case's data.
-        """
-        case_number = (
-            self.cases.find(
-                {"guild_id": guild_id, "user_id": member.id, "type": type}
-            ).count()
-            + 1
-        )
-
-        case_data = {
-            "guild_id": guild_id,
-            "user_id": member.id,
-            "type": type,
-            "reason": reason,
-            "created_at": time.time(),
-            "moderator": moderator.id,
-            "case_number": case_number,
-        }
-        result = self.cases.insert_one(case_data)
-        case_data["_id"] = result.inserted_id
-
-        return case_data
-
-=======
->>>>>>> bf37a75e
     def get_cases(self, guild_id: int, **kwargs) -> list:
         """
         Get cases based on given kwargs.
