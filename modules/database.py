--- conflicted
+++ resolved
@@ -177,18 +177,15 @@
                 'bill_id': :class:`int`
                 'division_id': :class:`int`
             }
-<<<<<<< HEAD
     catchpa_guilds: :class:`pymongo.ccollection.Collection`
         The catchpa guilds collection:
             {
                 'guild_id': :class:`int`
-=======
     webhooks: :class:`pymongo.collection.Collection`
         The webhooks collection
             {
                 "guild_id" : :class:`int`,
                 'url': :class:`str`
->>>>>>> 16669841
             }
     """
 
@@ -208,11 +205,8 @@
         self.bills_tracker = self.db["bills_tracker"]
         self.divisions_tracker = self.db["divisions_tracker"]
         self.guild_settings = self.db["guild_settings"]
-<<<<<<< HEAD
         self.catchpa_guilds = self.db["catchpa_guilds"]
-=======
-        self.webhooks = self.db['webhooks']
->>>>>>> 16669841
+        self.webhooks = self.db["webhooks"]
 
     def clear_bills_tracker_collection(self):
         self.bills_tracker.delete_many({})
