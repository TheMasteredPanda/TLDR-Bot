--- conflicted
+++ resolved
@@ -766,13 +766,7 @@
 
         return member
 
-<<<<<<< HEAD
-    async def add_member(
-        self, member: discord.Member, *, leveling_user_data: dict = None
-    ) -> LevelingMember:
-=======
     async def add_member(self, member: discord.Member, *, leveling_user_data: dict = None) -> LevelingMember:
->>>>>>> 9d251d8f
         """
         Converts :class:`discord.Member` to :class:`LevelingMember` and adds it to :attr:`members`.
 
@@ -786,41 +780,7 @@
         :class:`LevelingMember`
             The LevelingMember.
         """
-<<<<<<< HEAD
-        leveling_member = LevelingMember(
-            self.bot, self, member, leveling_user_data=leveling_user_data
-        )
-
-        member_role_ids = [r.id for r in leveling_member.member.roles]
-        if leveling_member.parliamentary.level > 0:
-            # add leveling roles to user if missing
-            for branch in leveling_member.guild.leveling_routes:
-                user_branch = (
-                    leveling_member.parliamentary
-                    if branch.name == "parliamentary"
-                    else leveling_member.honours
-                )
-                user_role = next(
-                    (role for role in branch.roles if role.name == user_branch.role),
-                    None,
-                )
-                if user_role:
-                    user_role_index = branch.roles.index(user_role)
-                    up_to_role = branch.roles[: user_role_index + 1]
-                    for role in up_to_role:
-                        if role.id in member_role_ids:
-                            continue
-
-                        await leveling_member.add_role(role)
-
-        # add member role if missing
-        member_role = self.guild.get_role(662036345526419486)
-        if member_role.id not in member_role_ids:
-            await member.add_roles(member_role)
-
-=======
         leveling_member = LevelingMember(self.bot, self, member, leveling_user_data=leveling_user_data)
->>>>>>> 9d251d8f
         self.members.append(leveling_member)
         return leveling_member
 
