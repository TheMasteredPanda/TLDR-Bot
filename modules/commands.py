import discord
import copy

<<<<<<< HEAD
from discord.ext import commands
from modules import database
from typing import Union
=======
from discord.ext.commands.core import hooked_wrapped_callback
from modules import database, embed_maker
from typing import Callable, Union
>>>>>>> 806d75f8

db = database.get_connection()


<<<<<<< HEAD
=======
class Clearance:
    def __init__(self, bot):
        self.bot = bot

        # raw data from the excel spreadsheet
        self.groups = {}
        self.roles = {}
        self.command_access = {}

        self.bot.logger.debug(f"Downloading clearance spreadsheet")

        if self.bot.google_drive:
            self.clearance_spreadsheet = self.bot.google_drive.download_spreadsheet(
                config.CLEARANCE_SPREADSHEET_ID
            )
        else:
            self.bot.clearance = None
            raise Exception('Clearance module depends on google drive module being enabled')

        self.spreadsheet_link = (
            f"https://docs.google.com/spreadsheets/d/{config.CLEARANCE_SPREADSHEET_ID}"
        )
        self.bot.logger.debug(f"Clearance spreadsheet has been downloaded")
        self.bot.logger.info(f"Sheets: {', '.join(self.clearance_spreadsheet.keys())}")
        self.bot.logger.info(f"Clearance module has been initiated")

    @staticmethod
    def split_comma(value: str, *, value_type: Callable = str):
        """Split string of comma separated values into a list."""
        return [
            value_type(v.strip())
            for v in value.split(",")
            if v and v.strip() and value_type(v.strip())
        ]

    async def parse_clearance_spreadsheet(self):
        """Function for parsing the clearance spreadsheet and sorting the values in it."""
        guild: discord.Guild = self.bot.get_guild(config.MAIN_SERVER)
        # parse roles
        # ignore the first 2 rows cause they are for users viewing/editing the spreadsheet
        for row in self.clearance_spreadsheet["Roles"][1:]:
            if not row:
                break

            role_name = row[0]
            # ignore the default user
            if role_name == "User":
                continue

            role_id = next((int(value) for value in row[1:] if value.isdigit()), None)

            role = discord.utils.find(lambda role: role.id == role_id, guild.roles)
            if not role:
                error = f"Invalid Role [{role_name}] in the clearance spreadsheet: https://docs.google.com/spreadsheets/d/{config.CLEARANCE_SPREADSHEET_ID}"
                return await self.bot.critical_error(error)

            self.roles[role_name] = role_id

        # parse groups
        for row in self.clearance_spreadsheet["Role Groups"][1:]:
            group_name = row[0]
            roles = row[1]

            split_roles = self.split_comma(roles)
            for role_name in split_roles:
                if role_name not in self.roles:
                    error = f"Invalid role [{role_name}] in group [{group_name}] in clearance spreadsheet: https://docs.google.com/spreadsheets/d/{config.CLEARANCE_SPREADSHEET_ID}"
                    return await self.bot.critical_error(error)

            self.groups[group_name] = split_roles

        # parse commands
        for cog_name in self.bot.cogs:
            cog = self.bot.cogs[cog_name]
            # ignore cogs which dont have any commands like Events
            if not cog.__cog_commands__:
                continue

            if cog_name not in self.clearance_spreadsheet:
                error = f"Cog {cog_name} not in the clearance spreadsheet: https://docs.google.com/spreadsheets/d/{config.CLEARANCE_SPREADSHEET_ID}"
                return await self.bot.critical_error(error)

            for row in self.clearance_spreadsheet[cog_name][1:]:
                command_name = row[0].strip()

                command = self.bot.get_command(command_name)
                if not command:
                    error = f"Invalid command [{command_name}] in clearance spreadsheet: https://docs.google.com/spreadsheets/d/{config.CLEARANCE_SPREADSHEET_ID}"
                    return await self.bot.critical_error(error)

                groups = self.split_comma(row[2]) if len(row) > 2 else []
                roles = self.split_comma(row[3]) if len(row) > 3 else []
                users = self.split_comma(row[4], value_type=int) if len(row) > 4 else []

                self.command_access[command_name] = {
                    "groups": groups,
                    "roles": roles,
                    "users": users,
                }

        # check if any commands are missing from the clearance spreadsheet
        for command in self.bot.command_system.commands.values():
            command_name = f'{command.full_parent_name} {command.name}'.strip()
            if command.root_parent is None and command_name not in self.command_access:
                error = f"Command [{command_name}] missing from clearance spreadsheet: https://docs.google.com/spreadsheets/d/{config.CLEARANCE_SPREADSHEET_ID}"
                return await self.bot.critical_error(error)

            if command.root_parent is None:
                continue

            if command.root_parent != command and command.root_parent.name not in self.command_access:
                error = f"Command [{command.root_parent.name}] missing from clearance spreadsheet: https://docs.google.com/spreadsheets/d/{config.CLEARANCE_SPREADSHEET_ID}"
                return await self.bot.critical_error(error)

            if command.root_parent != command and command_name not in self.command_access and command.root_parent.name in self.command_access:
                self.command_access[command_name] = self.command_access[command.root_parent.name]
                continue

        self.bot.logger.debug(f"Clearance spreadsheet has been parsed")

    def member_clearance(self, member: discord.Member):
        """
        Returns dict with info about what group user belongs to and what roles they have.

        Parameters
        ----------------
        member: :class:`discord.Member`
            The member.

        Returns
        -------
        :class:`dict`
            Clearance info about the user.
        """
        clearance = {"groups": [], "roles": ["User"], "user_id": member.id}
        member_role_ids = [role.id for role in member.roles]

        # assign roles
        for role_name, role_id in self.roles.items():
            if role_id in member_role_ids:
                clearance["roles"].append(role_name)

                # assign a group in role is in a group
                for group_name, roles in self.groups.items():
                    if role_name in roles and group_name not in clearance["groups"]:
                        clearance["groups"].append(group_name)

        return clearance

    @staticmethod
    def highest_member_clearance(member_clearance: dict):
        """Function that returns the highest group or role user has."""
        highest_group = "User"
        if member_clearance["groups"]:
            if member_clearance["groups"][0] != "Staff":
                highest_group = member_clearance["groups"][0]
            elif member_clearance["roles"]:
                highest_group = member_clearance["roles"][0]

        return highest_group

    def command_clearance(self, command: Union["Group", "Command"]):
        """
        Return dict with info about what groups, roles and users have access to command.

        Parameters
        ----------------
        command: :class:`Command`
            The Command.

        Returns
        -------
        :class:`dict`
            Clearance info about the command.
        """
        return self.command_access[command.full_name]

    @staticmethod
    def member_has_clearance(member_clearance: dict, command_clearance: dict):
        """Function for checking id member clearance and command clearance match"""
        return (
            member_clearance["user_id"] in command_clearance["users"]
            or set(command_clearance["roles"]) & set(member_clearance["roles"])
            or set(command_clearance["groups"]) & set(member_clearance["groups"])
        )

    async def refresh_data(self):
        """Refreshes data from the spreadsheet"""
        self.bot.logger.debug(f"Refreshing clearance spreadsheet")
        self.clearance_spreadsheet = self.bot.google_drive.download_spreadsheet(
            config.CLEARANCE_SPREADSHEET_ID
        )
        await self.parse_clearance_spreadsheet()


>>>>>>> 806d75f8
class Help:
    """
    Class for holding the help data of commands.

    Attributes
    __________
    help: :class:`str`
        The general description of what the command does.
    examples: :class:`list`
        List of examples on how to run/use the command.
    usage: :class:`str`
        Shows different arguments of the commend.
    clearance: :class:`str`
        The clearance level needed for the command.
    dm_only: :class:`bool`
        If True, command can be used in dms.
    command_args: :class:`list`
        List of different arguments that will be used in :class:`modules.utils.ParseArgs`, which when used as a type
        on a command arg, will be called.
        Examples: (("--longform", "-s", str), "Description of the argument")
                  (("--longform", "-s", list), "Description of the argument. Since the type given is list, multiple of the same arg can be given.")
    """

    def __init__(self, **kwargs):
        self.help = kwargs.get("help", "")
        self.examples = kwargs.get("examples", [])
        self.usage = kwargs.get("usage", "")
        self.dm_only = kwargs.get("dm_only", False)
        self.command_args = kwargs.get("command_args", [])
        self.clearance = None
        self.module_dependency = kwargs.get('module_dependency', [])


class Command(discord.ext.commands.Command):
    """
    Custom implementation of :class:`discord.ext.commands.Command` so that help data, along with functions associated with that data can be accessed more easily.

    Attributes
    __________
    help: :class:`Help`
        The help data of the command.
    special_help: :class:`bool`
        Only True if command decorator has a clearance :class:`Help` object defined.
        Example: cogs.template_cog line 17
    """

    def __init__(self, func, **kwargs):
        super().__init__(func, **kwargs)
        self.full_name = f'{self.full_parent_name} {self.name}'.strip()
        self.docs = Help(**kwargs)
        self.special_help_group = next(
            (key for key, value in kwargs.items() if type(value) == Help), None
        )
        self.bot = None
        self.data = {}
        self.initialize_command_data()

    def update_command_data(self, guild_id: int):
        """Update command data."""
        data = db.get_command_data(guild_id, self.full_name, insert=True)
        self.data = data

    @property
    def disabled(self):
        """Returns True if command has been disabled, otherwise returns False"""
        return self.data["disabled"]

    def initialize_command_data(self):
        """Cache all the command_data in self.data"""
        data = db.get_command_data(self.full_name, insert=True)
        self.data = data

    def access_given(self, member: discord.Member):
        """Return True if member has been given access to command, otherwise return False."""
<<<<<<< HEAD
        command_clearance = self.bot.command_system.command_clearance(self)
        return member.id in command_clearance['users']

    def can_use(self, member: discord.Member):
        """Returns True if member can use command, otherwise return False."""
        command_clearance = self.bot.command_system.command_clearance(self)
        member_clearance = self.bot.command_system.member_clearance(member)
        return self.bot.command_system.member_has_clearance(member_clearance, command_clearance)
=======
        command_clearance = self.bot.clearance.command_clearance(self)
        return member.id in command_clearance["users"]

    def module_dependency(self):
        """Returns None if all module dependencies are met, otherwise returns name of missing dependency."""
        for dependency_name in self.docs.module_dependency:
            dependency = getattr(self.bot, dependency_name, None)
            if not dependency:
                return dependency_name

    def can_use(self, member: discord.Member):
        """Returns True if member can use command, otherwise return False."""
        command_clearance = self.bot.clearance.command_clearance(self)
        member_clearance = self.bot.clearance.member_clearance(member)
        return self.bot.clearance.member_has_clearance(
            member_clearance, command_clearance
        )
>>>>>>> 806d75f8

    def get_help(self, member: discord.Member = None) -> Help:
        """
        A function to get a user specific help object of a command.
        If command has special_help and user has the required clearance for it, it'll switch out the help values.
        As to not edit the original help object of the command, a copy is made at the beginning.

        Parameters
        ___________
        member: :class:`discord.Member`
            Member to whom the :class:`Help` object will be specified to.

        Returns
        -------
        :class:`Help`
            The default help object if the special help group doesnt exist or user doesnt have clearance for it, otherwise
            the modified help object.
        """
        help_object = copy.copy(self.docs)

        if member is None:
            return help_object

<<<<<<< HEAD
        member_clearance = self.bot.command_system.member_clearance(member)
        if self.special_help_group and self.special_help_group in member_clearance['groups']:
            help_object = self.__original_kwargs__[self.special_help_group]
            help_object.clearance = self.special_help_group
        else:
            help_object.clearance = self.bot.command_system.highest_member_clearance(member_clearance)
=======
        member_clearance = self.bot.clearance.member_clearance(member)
        if (
            self.special_help_group
            and self.special_help_group in member_clearance["groups"]
        ):
            help_object = self.__original_kwargs__[self.special_help_group]
            help_object.clearance = self.special_help_group
        else:
            help_object.clearance = self.bot.clearance.highest_member_clearance(
                member_clearance
            )
>>>>>>> 806d75f8

        return help_object

    def sub_commands(self):
        """Empty method."""


class Group(discord.ext.commands.Group, Command):
    """Basically the same as :class:`Command`, but it also sub classes :class:`discord.ext.commands.Group`."""

    def __init__(self, func, **kwargs):
        super(Command, self).__init__(func, **kwargs)
        super(Group, self).__init__(func, **kwargs)

    def sub_commands(self, *, member=None):
        """Function for getting all the sub commands of a group command without the aliases."""
        aliases = []
        sub_commands = []
        for command_name, command in self.all_commands.items():
            if not command.can_use(member):
                continue

            aliases.append(command.aliases)
            if command_name in aliases:
                continue

            sub_commands.append(command)

        return sub_commands


class CommandSystem:
    def __init__(self, bot):
        self.bot = bot
        self.commands: dict[str, [Union[Command, Group]]] = {}
        self.bot.logger.info("CommandSystem module has been initiated")

    def member_clearance(self, member: discord.Member):
        """
        Returns dict with info about what group user belongs to and what roles they have.

        Parameters
        ----------------
        member: :class:`discord.Member`
            The member.

        Returns
        -------
        :class:`dict`
            Clearance info about the user.
        """
        clearance = {'groups': [], 'roles': ['User'], 'user_id': member.id}
        member_role_ids = [role.id for role in member.roles]

        # assign roles
        for role_name, role_id in self.bot.clearance.roles.items():
            if role_id in member_role_ids:
                clearance['roles'].append(role_name)

                # assign a group in role is in a group
                for group_name, roles in self.bot.clearance.groups.items():
                    if role_name in roles and group_name not in clearance['groups']:
                        clearance['groups'].append(group_name)

        return clearance

    @staticmethod
    def highest_member_clearance(member_clearance: dict):
        """Function that returns the highest group or role user has."""
        highest_group = 'User'
        if member_clearance['groups']:
            if member_clearance['groups'][0] != 'Staff':
                highest_group = member_clearance['groups'][0]
            elif member_clearance['roles']:
                highest_group = member_clearance['roles'][0]

        return highest_group

    def command_clearance(self, command: Union[commands.Group, commands.Command]):
        """
        Return dict with info about what groups, roles and users have access to command.

        Parameters
        ----------------
        command: :class:`Command`
            The Command.

        Returns
        -------
        :class:`dict`
            Clearance info about the command.
        """
        return self.bot.clearance.command_access[command.name]

    @staticmethod
    def member_has_clearance(member_clearance: dict, command_clearance: dict):
        """Function for checking id member clearance and command clearance match"""
        return member_clearance['user_id'] in command_clearance['users'] or \
               bool(set(command_clearance['roles']) & set(member_clearance['roles'])) or \
               bool(set(command_clearance['groups']) & set(member_clearance['groups']))

    def initialize_cog(self, cog):
        """Add all the commands of a cog to the dict of commands."""
        self.bot.logger.info(f"Adding cog {type(cog).__name__} into the CommandSystem")
        for command in cog.__cog_commands__:
            command.bot = self.bot
            full_name = f'{command.full_parent_name} {command.name}'.strip()
            self.commands[full_name] = command

        self.bot.logger.debug(f"Added {len(cog.__cog_commands__)} commands")<|MERGE_RESOLUTION|>--- conflicted
+++ resolved
@@ -1,217 +1,14 @@
 import discord
+import config
 import copy
 
-<<<<<<< HEAD
-from discord.ext import commands
-from modules import database
-from typing import Union
-=======
 from discord.ext.commands.core import hooked_wrapped_callback
 from modules import database, embed_maker
 from typing import Callable, Union
->>>>>>> 806d75f8
 
 db = database.get_connection()
 
 
-<<<<<<< HEAD
-=======
-class Clearance:
-    def __init__(self, bot):
-        self.bot = bot
-
-        # raw data from the excel spreadsheet
-        self.groups = {}
-        self.roles = {}
-        self.command_access = {}
-
-        self.bot.logger.debug(f"Downloading clearance spreadsheet")
-
-        if self.bot.google_drive:
-            self.clearance_spreadsheet = self.bot.google_drive.download_spreadsheet(
-                config.CLEARANCE_SPREADSHEET_ID
-            )
-        else:
-            self.bot.clearance = None
-            raise Exception('Clearance module depends on google drive module being enabled')
-
-        self.spreadsheet_link = (
-            f"https://docs.google.com/spreadsheets/d/{config.CLEARANCE_SPREADSHEET_ID}"
-        )
-        self.bot.logger.debug(f"Clearance spreadsheet has been downloaded")
-        self.bot.logger.info(f"Sheets: {', '.join(self.clearance_spreadsheet.keys())}")
-        self.bot.logger.info(f"Clearance module has been initiated")
-
-    @staticmethod
-    def split_comma(value: str, *, value_type: Callable = str):
-        """Split string of comma separated values into a list."""
-        return [
-            value_type(v.strip())
-            for v in value.split(",")
-            if v and v.strip() and value_type(v.strip())
-        ]
-
-    async def parse_clearance_spreadsheet(self):
-        """Function for parsing the clearance spreadsheet and sorting the values in it."""
-        guild: discord.Guild = self.bot.get_guild(config.MAIN_SERVER)
-        # parse roles
-        # ignore the first 2 rows cause they are for users viewing/editing the spreadsheet
-        for row in self.clearance_spreadsheet["Roles"][1:]:
-            if not row:
-                break
-
-            role_name = row[0]
-            # ignore the default user
-            if role_name == "User":
-                continue
-
-            role_id = next((int(value) for value in row[1:] if value.isdigit()), None)
-
-            role = discord.utils.find(lambda role: role.id == role_id, guild.roles)
-            if not role:
-                error = f"Invalid Role [{role_name}] in the clearance spreadsheet: https://docs.google.com/spreadsheets/d/{config.CLEARANCE_SPREADSHEET_ID}"
-                return await self.bot.critical_error(error)
-
-            self.roles[role_name] = role_id
-
-        # parse groups
-        for row in self.clearance_spreadsheet["Role Groups"][1:]:
-            group_name = row[0]
-            roles = row[1]
-
-            split_roles = self.split_comma(roles)
-            for role_name in split_roles:
-                if role_name not in self.roles:
-                    error = f"Invalid role [{role_name}] in group [{group_name}] in clearance spreadsheet: https://docs.google.com/spreadsheets/d/{config.CLEARANCE_SPREADSHEET_ID}"
-                    return await self.bot.critical_error(error)
-
-            self.groups[group_name] = split_roles
-
-        # parse commands
-        for cog_name in self.bot.cogs:
-            cog = self.bot.cogs[cog_name]
-            # ignore cogs which dont have any commands like Events
-            if not cog.__cog_commands__:
-                continue
-
-            if cog_name not in self.clearance_spreadsheet:
-                error = f"Cog {cog_name} not in the clearance spreadsheet: https://docs.google.com/spreadsheets/d/{config.CLEARANCE_SPREADSHEET_ID}"
-                return await self.bot.critical_error(error)
-
-            for row in self.clearance_spreadsheet[cog_name][1:]:
-                command_name = row[0].strip()
-
-                command = self.bot.get_command(command_name)
-                if not command:
-                    error = f"Invalid command [{command_name}] in clearance spreadsheet: https://docs.google.com/spreadsheets/d/{config.CLEARANCE_SPREADSHEET_ID}"
-                    return await self.bot.critical_error(error)
-
-                groups = self.split_comma(row[2]) if len(row) > 2 else []
-                roles = self.split_comma(row[3]) if len(row) > 3 else []
-                users = self.split_comma(row[4], value_type=int) if len(row) > 4 else []
-
-                self.command_access[command_name] = {
-                    "groups": groups,
-                    "roles": roles,
-                    "users": users,
-                }
-
-        # check if any commands are missing from the clearance spreadsheet
-        for command in self.bot.command_system.commands.values():
-            command_name = f'{command.full_parent_name} {command.name}'.strip()
-            if command.root_parent is None and command_name not in self.command_access:
-                error = f"Command [{command_name}] missing from clearance spreadsheet: https://docs.google.com/spreadsheets/d/{config.CLEARANCE_SPREADSHEET_ID}"
-                return await self.bot.critical_error(error)
-
-            if command.root_parent is None:
-                continue
-
-            if command.root_parent != command and command.root_parent.name not in self.command_access:
-                error = f"Command [{command.root_parent.name}] missing from clearance spreadsheet: https://docs.google.com/spreadsheets/d/{config.CLEARANCE_SPREADSHEET_ID}"
-                return await self.bot.critical_error(error)
-
-            if command.root_parent != command and command_name not in self.command_access and command.root_parent.name in self.command_access:
-                self.command_access[command_name] = self.command_access[command.root_parent.name]
-                continue
-
-        self.bot.logger.debug(f"Clearance spreadsheet has been parsed")
-
-    def member_clearance(self, member: discord.Member):
-        """
-        Returns dict with info about what group user belongs to and what roles they have.
-
-        Parameters
-        ----------------
-        member: :class:`discord.Member`
-            The member.
-
-        Returns
-        -------
-        :class:`dict`
-            Clearance info about the user.
-        """
-        clearance = {"groups": [], "roles": ["User"], "user_id": member.id}
-        member_role_ids = [role.id for role in member.roles]
-
-        # assign roles
-        for role_name, role_id in self.roles.items():
-            if role_id in member_role_ids:
-                clearance["roles"].append(role_name)
-
-                # assign a group in role is in a group
-                for group_name, roles in self.groups.items():
-                    if role_name in roles and group_name not in clearance["groups"]:
-                        clearance["groups"].append(group_name)
-
-        return clearance
-
-    @staticmethod
-    def highest_member_clearance(member_clearance: dict):
-        """Function that returns the highest group or role user has."""
-        highest_group = "User"
-        if member_clearance["groups"]:
-            if member_clearance["groups"][0] != "Staff":
-                highest_group = member_clearance["groups"][0]
-            elif member_clearance["roles"]:
-                highest_group = member_clearance["roles"][0]
-
-        return highest_group
-
-    def command_clearance(self, command: Union["Group", "Command"]):
-        """
-        Return dict with info about what groups, roles and users have access to command.
-
-        Parameters
-        ----------------
-        command: :class:`Command`
-            The Command.
-
-        Returns
-        -------
-        :class:`dict`
-            Clearance info about the command.
-        """
-        return self.command_access[command.full_name]
-
-    @staticmethod
-    def member_has_clearance(member_clearance: dict, command_clearance: dict):
-        """Function for checking id member clearance and command clearance match"""
-        return (
-            member_clearance["user_id"] in command_clearance["users"]
-            or set(command_clearance["roles"]) & set(member_clearance["roles"])
-            or set(command_clearance["groups"]) & set(member_clearance["groups"])
-        )
-
-    async def refresh_data(self):
-        """Refreshes data from the spreadsheet"""
-        self.bot.logger.debug(f"Refreshing clearance spreadsheet")
-        self.clearance_spreadsheet = self.bot.google_drive.download_spreadsheet(
-            config.CLEARANCE_SPREADSHEET_ID
-        )
-        await self.parse_clearance_spreadsheet()
-
-
->>>>>>> 806d75f8
 class Help:
     """
     Class for holding the help data of commands.
@@ -236,13 +33,12 @@
     """
 
     def __init__(self, **kwargs):
-        self.help = kwargs.get("help", "")
-        self.examples = kwargs.get("examples", [])
-        self.usage = kwargs.get("usage", "")
-        self.dm_only = kwargs.get("dm_only", False)
-        self.command_args = kwargs.get("command_args", [])
+        self.help = kwargs.get('help', '')
+        self.examples = kwargs.get('examples', [])
+        self.usage = kwargs.get('usage', '')
+        self.dm_only = kwargs.get('dm_only', False)
+        self.command_args = kwargs.get('command_args', [])
         self.clearance = None
-        self.module_dependency = kwargs.get('module_dependency', [])
 
 
 class Command(discord.ext.commands.Command):
@@ -260,33 +56,29 @@
 
     def __init__(self, func, **kwargs):
         super().__init__(func, **kwargs)
-        self.full_name = f'{self.full_parent_name} {self.name}'.strip()
         self.docs = Help(**kwargs)
-        self.special_help_group = next(
-            (key for key, value in kwargs.items() if type(value) == Help), None
-        )
+        self.special_help_group = next((key for key, value in kwargs.items() if type(value) == Help), None)
         self.bot = None
         self.data = {}
         self.initialize_command_data()
 
     def update_command_data(self, guild_id: int):
         """Update command data."""
-        data = db.get_command_data(guild_id, self.full_name, insert=True)
+        data = db.get_command_data(guild_id, self.name, insert=True)
         self.data = data
 
     @property
     def disabled(self):
         """Returns True if command has been disabled, otherwise returns False"""
-        return self.data["disabled"]
+        return self.data['disabled']
 
     def initialize_command_data(self):
         """Cache all the command_data in self.data"""
-        data = db.get_command_data(self.full_name, insert=True)
+        data = db.get_command_data(self.name, insert=True)
         self.data = data
 
     def access_given(self, member: discord.Member):
         """Return True if member has been given access to command, otherwise return False."""
-<<<<<<< HEAD
         command_clearance = self.bot.command_system.command_clearance(self)
         return member.id in command_clearance['users']
 
@@ -295,25 +87,6 @@
         command_clearance = self.bot.command_system.command_clearance(self)
         member_clearance = self.bot.command_system.member_clearance(member)
         return self.bot.command_system.member_has_clearance(member_clearance, command_clearance)
-=======
-        command_clearance = self.bot.clearance.command_clearance(self)
-        return member.id in command_clearance["users"]
-
-    def module_dependency(self):
-        """Returns None if all module dependencies are met, otherwise returns name of missing dependency."""
-        for dependency_name in self.docs.module_dependency:
-            dependency = getattr(self.bot, dependency_name, None)
-            if not dependency:
-                return dependency_name
-
-    def can_use(self, member: discord.Member):
-        """Returns True if member can use command, otherwise return False."""
-        command_clearance = self.bot.clearance.command_clearance(self)
-        member_clearance = self.bot.clearance.member_clearance(member)
-        return self.bot.clearance.member_has_clearance(
-            member_clearance, command_clearance
-        )
->>>>>>> 806d75f8
 
     def get_help(self, member: discord.Member = None) -> Help:
         """
@@ -337,26 +110,12 @@
         if member is None:
             return help_object
 
-<<<<<<< HEAD
         member_clearance = self.bot.command_system.member_clearance(member)
         if self.special_help_group and self.special_help_group in member_clearance['groups']:
             help_object = self.__original_kwargs__[self.special_help_group]
             help_object.clearance = self.special_help_group
         else:
             help_object.clearance = self.bot.command_system.highest_member_clearance(member_clearance)
-=======
-        member_clearance = self.bot.clearance.member_clearance(member)
-        if (
-            self.special_help_group
-            and self.special_help_group in member_clearance["groups"]
-        ):
-            help_object = self.__original_kwargs__[self.special_help_group]
-            help_object.clearance = self.special_help_group
-        else:
-            help_object.clearance = self.bot.clearance.highest_member_clearance(
-                member_clearance
-            )
->>>>>>> 806d75f8
 
         return help_object
 
@@ -366,19 +125,15 @@
 
 class Group(discord.ext.commands.Group, Command):
     """Basically the same as :class:`Command`, but it also sub classes :class:`discord.ext.commands.Group`."""
-
     def __init__(self, func, **kwargs):
+        super(Group, self).__init__(func, **kwargs)
         super(Command, self).__init__(func, **kwargs)
-        super(Group, self).__init__(func, **kwargs)
-
-    def sub_commands(self, *, member=None):
+
+    def sub_commands(self):
         """Function for getting all the sub commands of a group command without the aliases."""
         aliases = []
         sub_commands = []
         for command_name, command in self.all_commands.items():
-            if not command.can_use(member):
-                continue
-
             aliases.append(command.aliases)
             if command_name in aliases:
                 continue
@@ -392,7 +147,7 @@
     def __init__(self, bot):
         self.bot = bot
         self.commands: dict[str, [Union[Command, Group]]] = {}
-        self.bot.logger.info("CommandSystem module has been initiated")
+        self.bot.logger.info('CommandSystem module has been initiated')
 
     def member_clearance(self, member: discord.Member):
         """
@@ -460,10 +215,9 @@
 
     def initialize_cog(self, cog):
         """Add all the commands of a cog to the dict of commands."""
-        self.bot.logger.info(f"Adding cog {type(cog).__name__} into the CommandSystem")
+        self.bot.logger.info(f'Adding cog {type(cog).__name__} into the CommandSystem')
         for command in cog.__cog_commands__:
             command.bot = self.bot
-            full_name = f'{command.full_parent_name} {command.name}'.strip()
-            self.commands[full_name] = command
-
-        self.bot.logger.debug(f"Added {len(cog.__cog_commands__)} commands")+            self.commands[command.name] = command
+
+        self.bot.logger.debug(f'Added {len(cog.__cog_commands__)} commands')