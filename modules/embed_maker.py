--- conflicted
+++ resolved
@@ -118,12 +118,7 @@
     :class:`discord.Message`
         Will return message
     """
-<<<<<<< HEAD
-
     examples_str = "\n".join(ctx.command.docs.examples)
-=======
-    examples_str = '\n'.join(ctx.command.docs.examples)
->>>>>>> bf37a75e
     if bad_arg is None:
         embed_colour = get_colour("orange")
         description = f"**Description:** {ctx.command.docs.help}\n**Usage:** {ctx.command.docs.usage}\n**Examples:** {examples_str}"
@@ -131,17 +126,11 @@
         embed_colour = get_colour("red")
         description = f"**Invalid Argument:** {bad_arg}\n\n**Usage:** {ctx.command.docs.usage}\n**Examples:** {examples_str}"
 
-<<<<<<< HEAD
-    if type(ctx.command) == cls.Group and ctx.command.all_commands:
+    if type(ctx.command) == commands.Group and ctx.command.all_commands:
         sub_commands_str = "**\nSub Commands:** " + " | ".join(
-            sc for sc in ctx.command.all_commands.keys()
+            sc.name for sc in ctx.command.sub_commands()
         )
         sub_commands_str += f"\nTo view more info about sub commands, type `{ctx.prefix}help {ctx.command.name} [sub command]`"
-=======
-    if type(ctx.command) == commands.Group and ctx.command.all_commands:
-        sub_commands_str = '**\nSub Commands:** ' + ' | '.join(sc.name for sc in ctx.command.sub_commands())
-        sub_commands_str += f'\nTo view more info about sub commands, type `{ctx.prefix}help {ctx.command.name} [sub command]`'
->>>>>>> bf37a75e
         description += sub_commands_str
 
     if ctx.command.docs.command_args:
