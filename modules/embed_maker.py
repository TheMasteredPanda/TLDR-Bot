--- conflicted
+++ resolved
@@ -127,17 +127,11 @@
         embed_colour = get_colour("red")
         description = f"**Invalid Argument:** {bad_arg}\n\n**Usage:** {ctx.command.docs.usage}\n**Examples:** {examples_str}"
 
-<<<<<<< HEAD
-    if ctx.command.docs.sub_commands:
+    if type(ctx.command) == cls.Group and ctx.command.all_commands:
         sub_commands_str = "**\nSub Commands:** " + " | ".join(
-            s for s in ctx.command.docs.sub_commands
+            sc for sc in ctx.command.all_commands.keys()
         )
         sub_commands_str += f"\nTo view more info about sub commands, type `{ctx.prefix}help {ctx.command.name} [sub command]`"
-=======
-    if type(ctx.command) == cls.Group and ctx.command.all_commands:
-        sub_commands_str = '**\nSub Commands:** ' + ' | '.join(sc for sc in ctx.command.all_commands.keys())
-        sub_commands_str += f'\nTo view more info about sub commands, type `{ctx.prefix}help {ctx.command.name} [sub command]`'
->>>>>>> 5384777a
         description += sub_commands_str
 
     if ctx.command.docs.command_args:
